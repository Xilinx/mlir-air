--- conflicted
+++ resolved
@@ -20,85 +20,9 @@
 
 @module_builder
 def build_module():
-<<<<<<< HEAD
-    with Context() as ctx, Location.unknown():
-        module = Module.create()
-        with InsertionPoint(module.body):
-            memrefTyInOut = MemRefType.get(IMAGE_SIZE, T.i32())
-
-            # We will send an image worth of data in and out
-            @FuncOp.from_py_func(memrefTyInOut, memrefTyInOut)
-            def copy(arg0, arg1):
-
-                # The arguments are the input and output
-                @launch(operands=[arg0, arg1])
-                def launch_body(a, b):
-
-                    # The arguments are still the input and the output
-                    @segment(name="seg", operands=[a, b])
-                    def segment_body(arg2, arg3):
-
-                        # The herd sizes correspond to the dimensions of the contiguous block of cores we are hoping to get.
-                        # We just need one compute core, so we ask for a 1x1 herd
-                        @herd(name="xaddherd", sizes=[1, 1], operands=[arg2, arg3])
-                        def herd_body(tx, ty, sx, sy, a, b):
-
-                            # We want to store our data in L1 memory
-                            mem_space = IntegerAttr.get(T.i32(), MemorySpace.L1)
-
-                            # This is the type definition of the tile
-                            tile_type = MemRefType.get(
-                                shape=TILE_SIZE,
-                                element_type=T.i32(),
-                                memory_space=mem_space,
-                            )
-
-                            # We must allocate a buffer of the tile size for the input/output
-                            tile_in = Alloc(tile_type)
-                            tile_out = Alloc(tile_type)
-
-                            # Copy a tile from the input image (a) into the L1 memory region (tile_in)
-                            dma_memcpy_nd(
-                                tile_in,
-                                a,
-                                src_offsets=[0, 0],
-                                src_sizes=[TILE_HEIGHT, TILE_WIDTH],
-                                src_strides=[32, 1],
-                            )
-
-                            # Copy the input tile into the output tile
-                            for j in range_(TILE_HEIGHT):
-                                for i in range_(TILE_WIDTH):
-                                    val = load(tile_in, [i, j])
-                                    store(val, tile_out, [i, j])
-                                    yield_([])
-                                yield_([])
-
-                            # Copy the output tile into the output (b)
-                            dma_memcpy_nd(
-                                b,
-                                tile_out,
-                                dst_offsets=[0, 0],
-                                dst_sizes=[TILE_HEIGHT, TILE_WIDTH],
-                                dst_strides=[32, 1],
-                            )
-
-                            # Deallocate our L1 buffers
-                            Dealloc(tile_in)
-                            Dealloc(tile_out)
-
-                            # We are done - terminate all layers
-                            HerdTerminatorOp()
-
-                        SegmentTerminatorOp()
-
-                    LaunchTerminatorOp()
-
-        return module
-=======
     memrefTyInOut = MemRefType.get(IMAGE_SIZE, T.i32())
 
-    # We will send the image worth of data in and out
+    # We will send an image worth of data in and out
     @FuncOp.from_py_func(memrefTyInOut, memrefTyInOut)
     def copy(arg0, arg1):
 
@@ -126,10 +50,10 @@
                     )
 
                     # We must allocate a buffer of the tile size for the input/output
-                    tile_in = AllocOp(tile_type, [], [])
-                    tile_out = AllocOp(tile_type, [], [])
+                    tile_in = Alloc(tile_type)
+                    tile_out = Alloc(tile_type)
 
-                    # Copy a tile from the input image (a) into the L1 memory region (buf0)
+                    # Copy a tile from the input image (a) into the L1 memory region (tile_in)
                     dma_memcpy_nd(
                         tile_in,
                         a,
@@ -138,7 +62,7 @@
                         src_strides=[32, 1],
                     )
 
-                    # Copy the input tile into the output file
+                    # Copy the input tile into the output tile
                     for j in range_(TILE_HEIGHT):
                         for i in range_(TILE_WIDTH):
                             val = load(tile_in, [i, j])
@@ -146,7 +70,7 @@
                             yield_([])
                         yield_([])
 
-                    # Copy the output tile into the output
+                    # Copy the output tile into the output (b)
                     dma_memcpy_nd(
                         b,
                         tile_out,
@@ -156,9 +80,9 @@
                     )
 
                     # Deallocate our L1 buffers
-                    DeallocOp(tile_in)
-                    DeallocOp(tile_out)
->>>>>>> 2a24bcc7
+                    Dealloc(tile_in)
+                    Dealloc(tile_out)
+    return module
 
 
 if __name__ == "__main__":
