import air
import air.compiler.util
<<<<<<< HEAD
from air.dialects import linalg, tensor, arith, func, memref
from air.dialects.air import Alloc
=======
from air.dialects import linalg, arith, func, memref
>>>>>>> 2a24bcc7
from air.ir import *
import air.passmanager
from air.dialects.air import module_builder
from air.compiler.util import run_transform
import argparse
import sys


@module_builder
def matmul_on_tensors(m, n, k):
    dtype = IntegerType.get_signless(width=32)

<<<<<<< HEAD
        @func.FuncOp.from_py_func(
            MemRefType.get((m, k), dtype), MemRefType.get((k, n), dtype)
        )
        def forward(lhs, rhs):
            out = Alloc(MemRefType.get((m, n), dtype))
            zero = arith.ConstantOp(dtype, 0)
            zero_fill = linalg.fill(zero, outs=[out])
            linalg.matmul(lhs, rhs, outs=[out])
            return out

    return module
=======
    @func.FuncOp.from_py_func(
        MemRefType.get((m, k), dtype), MemRefType.get((k, n), dtype)
    )
    def forward(lhs, rhs):
        out = memref.AllocOp(MemRefType.get((m, n), dtype), [], [])
        zero = arith.ConstantOp(dtype, 0)
        zero_fill = linalg.fill(zero, outs=[out])
        linalg.matmul(lhs, rhs, outs=[out])
        return out
>>>>>>> 2a24bcc7


parser = argparse.ArgumentParser(prog="aie.py")
parser.add_argument(
    "--trace-size",
    dest="trace_size",
    default=65536,
    type=int,
    help="Create packet routed traces for cores and memtiles",
)
parser.add_argument(
    "--trace-offset",
    dest="trace_offset",
    default=65536,
    type=int,
    help="Trace buffer offset appended to output",
)

opts = parser.parse_args()

air_module = matmul_on_tensors(128, 128, 256)
context = air_module.context

################################################
## Tiling
################################################

pm = air.passmanager.PassManager.parse(
    air.compiler.util.LINALG_TENSOR_TO_MEMREF_PIPELINE,
    context=context,
)
pm.run(air_module.operation)
with open("air_input.mlir", "w") as f:
    f.write(str(air_module))

transform_ir_string = """
transform.with_pdl_patterns {
^bb0(%arg0: !pdl.operation):
    transform.sequence %arg0 : !pdl.operation failures(propagate) {
    ^bb1(%arg1: !pdl.operation):
        %fill = transform.structured.match ops{["linalg.fill"]} in %arg1  : (!pdl.operation) -> !pdl.operation
        %matmul = transform.structured.match ops{["linalg.matmul"]} in %arg1  : (!pdl.operation) -> !pdl.operation
        %matmul_1, %loops:2 = transform.air.linalg_tile %matmul [64, 64, 0]
        %fill_1 = transform.air.fuse_into_containing_op %fill into %loops#1
        transform.air.linalg_promote %fill_1 {"operands_to_promote"=[1], "memory_space"="L2"}
        transform.air.linalg_promote %matmul_1 {"operands_to_promote"=[2], "memory_space"="L2"}
        transform.air.linalg_promote %matmul_1 {"operands_to_promote"=[0,1], "memory_space"="L2"}
        %matmul_2, %loops_2:2 = transform.air.linalg_tile %matmul_1 [32, 32, 0]
        %fill_2 = transform.air.fuse_into_containing_op %fill_1 into %loops_2#1
        transform.air.linalg_promote %fill_2 {"operands_to_promote"=[1], "memory_space"="L1"}
        transform.air.linalg_promote %matmul_2 {"operands_to_promote"=[2], "memory_space"="L1"}
        %matmul_3, %reduction_loop = transform.air.linalg_tile %matmul_2 [0, 0, 32]
        transform.air.linalg_promote %matmul_3 {"operands_to_promote"=[0,1], "memory_space"="L1"}
    }
}
"""
transform_ir = Module.parse(transform_ir_string, context=context)
run_transform(transform_ir, air_module)

with open("air_tiled.mlir", "w") as f:
    f.write(str(air_module))

################################################
## Binding scf.paralell to air hierarchies
################################################

pipeline = (
    "builtin.module("
    + ",".join(
        [
            "buffer-results-to-out-params",
            "air-par-to-herd{depth=1}",
            "air-par-to-launch{has-air-segment=true}",
            "air-copy-to-dma",
            "canonicalize",
            "cse",
        ]
    )
    + ")"
)
pm = air.passmanager.PassManager.parse(pipeline, context=context)
pm.run(air_module.operation)

with open("air_sync.mlir", "w") as f:
    f.write(str(air_module))

################################################
## Extract event dependency and optimize schedule
################################################

pipeline = (
    "builtin.module("
    + ",".join(
        [
            "air-dependency",
            "air-dependency-schedule-opt",
            "air-specialize-dma-broadcast",
            "air-dma-to-channel",
            "canonicalize",
            "cse",
            "air-dependency-canonicalize",
            "canonicalize",
            "cse",
            "air-label-scf-for-to-ping-pong",
        ]
    )
    + ")"
)
pm = air.passmanager.PassManager.parse(pipeline, context=context)
pm.run(air_module.operation)
# Not sure why parsing the ir solves the segmentation fault...
air_module = Module.parse(str(air_module), context=context)
pipeline = (
    "builtin.module("
    + ",".join(
        [
            "air-ping-pong-transform{keep-memref-dealloc=true}",
            "air-dealias-memref",
            "canonicalize",
            "cse",
            "air-isolate-async-dma-loop-nests",
            "air-specialize-channel-wrap-and-stride",
            "canonicalize",
            "cse",
        ]
    )
    + ")"
)
pm = air.passmanager.PassManager.parse(pipeline, context=context)
pm.run(air_module.operation)
with open("aircc_input.mlir", "w") as f:
    f.write(str(air_module))

################################################
## Place herd to segment
################################################

air_async_module = Module.parse(str(air_module), context=context)
col_anchor = 1 if opts.trace_size > 0 else 0
pipeline = (
    "builtin.module("
    + ",".join(
        [
            "func.func(air-collapse-herd)",
            "canonicalize",
            "cse",
            "air-place-herds{num-rows=4 num-cols=1 row-anchor=2 col-anchor="
            + str(col_anchor)
            + "}",
            "canonicalize",
            "cse",
            "func.func(air-renumber-dma)",
            "func.func(convert-linalg-to-loops)",
        ]
    )
    + ")"
)

pm = air.passmanager.PassManager.parse(pipeline, context=context)
pm.run(air_module.operation)
with open("air_placed.mlir", "w") as f:
    f.write(str(air_module))

# ################################################
# ## MLIR-AIR to MLIR-AIE
# ################################################

air_to_aie_pass = (
    "air-to-aie{row-offset=2 col-offset=0 device=npu1_4col emit-while-loop=true"
)
if opts.trace_size > 0:
    air_to_aie_pass = air_to_aie_pass + " insert-trace-packet-flow=true"
air_to_aie_pass = air_to_aie_pass + "}"
pipeline = (
    "builtin.module("
    + ",".join(
        [
            air_to_aie_pass,
            "canonicalize",
        ]
    )
    + ")"
)
pm = air.passmanager.PassManager.parse(pipeline, context=context)
pm.run(air_module.operation)
with open("aircc_decomp_aiecc.mlir", "w") as f:
    f.write(str(air_module))

################################################
## MLIR-AIR runtime lowering
################################################

pipeline = (
    "builtin.module("
    + ",".join(
        [
            "air-to-std",
            "airrt-to-npu{"
            + f"trace-offset={opts.trace_offset} trace-size={opts.trace_size}"
            + "}",
            "canonicalize",
        ]
    )
    + ")"
)
pm = air.passmanager.PassManager.parse(pipeline, context=context)
pm.run(air_module.operation)
with open("aie.mlir", "w") as f:
    f.write(str(air_module))<|MERGE_RESOLUTION|>--- conflicted
+++ resolved
@@ -1,11 +1,7 @@
 import air
 import air.compiler.util
-<<<<<<< HEAD
-from air.dialects import linalg, tensor, arith, func, memref
+from air.dialects import linalg, arith, func, memref
 from air.dialects.air import Alloc
-=======
-from air.dialects import linalg, arith, func, memref
->>>>>>> 2a24bcc7
 from air.ir import *
 import air.passmanager
 from air.dialects.air import module_builder
@@ -18,29 +14,15 @@
 def matmul_on_tensors(m, n, k):
     dtype = IntegerType.get_signless(width=32)
 
-<<<<<<< HEAD
-        @func.FuncOp.from_py_func(
-            MemRefType.get((m, k), dtype), MemRefType.get((k, n), dtype)
-        )
-        def forward(lhs, rhs):
-            out = Alloc(MemRefType.get((m, n), dtype))
-            zero = arith.ConstantOp(dtype, 0)
-            zero_fill = linalg.fill(zero, outs=[out])
-            linalg.matmul(lhs, rhs, outs=[out])
-            return out
-
-    return module
-=======
     @func.FuncOp.from_py_func(
         MemRefType.get((m, k), dtype), MemRefType.get((k, n), dtype)
     )
     def forward(lhs, rhs):
-        out = memref.AllocOp(MemRefType.get((m, n), dtype), [], [])
+        out = Alloc(MemRefType.get((m, n), dtype))
         zero = arith.ConstantOp(dtype, 0)
         zero_fill = linalg.fill(zero, outs=[out])
         linalg.matmul(lhs, rhs, outs=[out])
         return out
->>>>>>> 2a24bcc7
 
 
 parser = argparse.ArgumentParser(prog="aie.py")
