--- conflicted
+++ resolved
@@ -45,65 +45,6 @@
 
 @module_builder
 def build_module(shape, idtype, odtype, tile_size):
-<<<<<<< HEAD
-    with Context() as ctx, Location.unknown():
-        module = Module.create()
-        with InsertionPoint(module.body):
-            memrefTyIn = MemRefType.get(shape, to_type(idtype))
-            memrefTyOut = MemRefType.get(shape, to_type(odtype))
-            ChannelOp("ChanA")
-            ChannelOp("ChanB")
-            ChannelOp("ChanC")
-
-            @FuncOp.from_py_func(memrefTyIn, memrefTyIn, memrefTyOut)
-            def mul(arg0, arg1, arg2):
-                @launch(operands=[arg0, arg1, arg2])
-                def launch_body(a, b, c):
-                    ChannelPut("ChanA", a)
-                    ChannelPut("ChanB", b)
-                    ChannelGet("ChanC", c)
-
-                    @segment(name="segment_0")
-                    def segment_body():
-                        @herd(name="herd_0", sizes=[1, 1])
-                        def herd_body(x, y, sx, sy):
-                            mem_space = IntegerAttr.get(T.i32(), MemorySpace.L1)
-                            itile_type = MemRefType.get(
-                                shape=[tile_size],
-                                element_type=to_type(idtype),
-                                memory_space=mem_space,
-                            )
-                            otile_type = MemRefType.get(
-                                shape=[tile_size],
-                                element_type=to_type(odtype),
-                                memory_space=mem_space,
-                            )
-                            for _ in for_(shape[0] // tile_size):
-                                tile_a = Alloc(itile_type)
-                                tile_b = Alloc(itile_type)
-                                tile_c = Alloc(otile_type)
-                                ChannelGet("ChanA", tile_a)
-                                ChannelGet("ChanB", tile_b)
-                                elemwise_binary(
-                                    tile_a,
-                                    tile_b,
-                                    outs=[tile_c],
-                                    fun=BinaryFn.mul,
-                                    cast=TypeFn.cast_unsigned,
-                                )
-                                ChannelPut("ChanC", tile_c)
-                                Dealloc(tile_a)
-                                Dealloc(tile_b)
-                                Dealloc(tile_c)
-                                yield_([])
-                            HerdTerminatorOp()
-
-                        SegmentTerminatorOp()
-
-                    LaunchTerminatorOp()
-
-        return module
-=======
     memrefTyIn = MemRefType.get(shape, to_type(idtype))
     memrefTyOut = MemRefType.get(shape, to_type(odtype))
     ChannelOp("ChanA")
@@ -114,9 +55,9 @@
     def mul(arg0, arg1, arg2):
         @launch(operands=[arg0, arg1, arg2])
         def launch_body(a, b, c):
-            ChannelPut("ChanA", [], a)
-            ChannelPut("ChanB", [], b)
-            ChannelGet("ChanC", [], c)
+            ChannelPut("ChanA", a)
+            ChannelPut("ChanB", b)
+            ChannelGet("ChanC", c)
 
             @segment(name="segment_0")
             def segment_body():
@@ -134,11 +75,11 @@
                         memory_space=mem_space,
                     )
                     for _ in for_(shape[0] // tile_size):
-                        tile_a = AllocOp(itile_type, [], [])
-                        tile_b = AllocOp(itile_type, [], [])
-                        tile_c = AllocOp(otile_type, [], [])
-                        ChannelGet("ChanA", [], tile_a)
-                        ChannelGet("ChanB", [], tile_b)
+                        tile_a = Alloc(itile_type)
+                        tile_b = Alloc(itile_type)
+                        tile_c = Alloc(otile_type)
+                        ChannelGet("ChanA", tile_a)
+                        ChannelGet("ChanB", tile_b)
                         elemwise_binary(
                             tile_a,
                             tile_b,
@@ -146,12 +87,11 @@
                             fun=BinaryFn.mul,
                             cast=TypeFn.cast_unsigned,
                         )
-                        ChannelPut("ChanC", [], tile_c)
-                        DeallocOp(tile_a)
-                        DeallocOp(tile_b)
-                        DeallocOp(tile_c)
+                        ChannelPut("ChanC", tile_c)
+                        Dealloc(tile_a)
+                        Dealloc(tile_b)
+                        Dealloc(tile_c)
                         yield_([])
->>>>>>> 2a24bcc7
 
 
 def run_test(size, idtype, odtype):
