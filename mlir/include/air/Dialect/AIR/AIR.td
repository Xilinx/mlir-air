//===- AIR.td ----------------------------------------------*- tablegen -*-===//
//
// Copyright (C) 2020-2022, Xilinx Inc. All rights reserved.
// Copyright (C) 2022, Advanced Micro Devices, Inc. All rights reserved.
// SPDX-License-Identifier: MIT
//
//===----------------------------------------------------------------------===//

#ifndef AIR_OPS
#define AIR_OPS

include "mlir/IR/OpBase.td"
include "air/Dialect/AIR/AIROpBase.td"
include "mlir/IR/SymbolInterfaces.td"
include "mlir/Interfaces/ControlFlowInterfaces.td"
include "mlir/Interfaces/SideEffectInterfaces.td"

class air_Op<string mnemonic, list<Trait> traits = []> :
    Op<air_Dialect, mnemonic, traits>;

def air_LaunchOp : air_Op<"launch", [air_AsyncOpInterface,
                                     air_HierarchyInterface,
                                     AttrSizedOperandSegments,
                                     IsolatedFromAbove,
                                     AffineScope,
                                     SingleBlockImplicitTerminator<"LaunchTerminatorOp">]>,
                          Arguments<(ins OptionalAttr<SymbolRefAttr>:$symbol,
                                         Variadic<air_AsyncToken>:$async_dependencies,
                                         Variadic<Index>:$sizes,
                                         Variadic<AnyType>:$launch_operands)>,
                          Results<(outs Optional<air_AsyncToken>:$async_token)> {
  let summary = "Launch";
  let description = [{
    Launch
  }];

  let regions = (region SizedRegion<1>:$body);

  let skipDefaultBuilders = 1;
  let builders = [
    OpBuilder<(ins "ValueRange":$sizes,"ValueRange":$launch_operands)>,
    OpBuilder<(ins "ValueRange":$async_dependencies,
      "ValueRange":$sizes,"ValueRange":$launch_operands,
      CArg<"bool", "false">:$is_async,
      CArg<"ArrayRef<NamedAttribute>", "{}">:$attrs)>
  ];
  let hasCustomAssemblyFormat = 1;
  let extraClassDeclaration = [{
    ArrayRef<BlockArgument> getIds();
    ArrayRef<BlockArgument> getSize();
    OperandRange getSizeOperands();
    unsigned getNumKernelOperands();
    Value getKernelOperand(unsigned i);
    ArrayRef<BlockArgument> getKernelArguments();
    BlockArgument getKernelArgument(unsigned i);
    unsigned getNumDims();
    int32_t getId() {
      if (auto id_attr = (*this)->getAttrOfType<IntegerAttr>("id")) {
        return id_attr.getInt();
      }
      return -1;
    }
  }];
  let hasCanonicalizer = 1;
}

def air_LaunchTerminatorOp : air_Op<"launch_terminator", [HasParent<"LaunchOp">,
                                                          Pure,
                                                          Terminator]>,
                                    Arguments<(ins)>, Results<(outs)> {
  let summary = "Terminator for `air.launch`.";
  let description = [{
    A terminator operation for the body of `air.launch` operations.
    `air.launch` operations are not expected to return any value so the
    terminator takes no operands.
  }];
  let assemblyFormat = "attr-dict";
}

def air_SegmentOp : air_Op<"segment", [air_AsyncOpInterface,
                                           air_HierarchyInterface,
                                           AttrSizedOperandSegments,
                                           IsolatedFromAbove,
                                           AffineScope,
                                           SingleBlockImplicitTerminator<"SegmentTerminatorOp">]>,
                        Arguments<(ins OptionalAttr<SymbolRefAttr>:$symbol,
                                       Variadic<air_AsyncToken>:$async_dependencies,
                                       Variadic<Index>:$sizes,
                                       Variadic<AnyType>:$segment_operands)>,
                        Results<(outs Optional<air_AsyncToken>:$async_token)> {
  let summary = "Segment";
  let description = [{
    Segment
  }];

  let regions = (region SizedRegion<1>:$body);

  let skipDefaultBuilders = 1;
  let builders = [
    OpBuilder<(ins "ValueRange":$sizes,"ValueRange":$segment_operands)>,
    OpBuilder<(ins "ValueRange":$async_dependencies,
      "ValueRange":$sizes,"ValueRange":$segment_operands,
      CArg<"bool", "false">:$is_async,
      CArg<"ArrayRef<NamedAttribute>", "{}">:$attrs)>
  ];
  let hasCustomAssemblyFormat = 1;
  let extraClassDeclaration = [{
    ArrayRef<BlockArgument> getIds();
    ArrayRef<BlockArgument> getSize();
    OperandRange getSizeOperands();
    unsigned getNumKernelOperands();
    Value getKernelOperand(unsigned i);
    ArrayRef<BlockArgument> getKernelArguments();
    BlockArgument getKernelArgument(unsigned i);
    unsigned getNumDims();
    int32_t getId() {
      if (auto id_attr = (*this)->getAttrOfType<IntegerAttr>("id")) {
        return id_attr.getInt();
      }
      return -1;
    }
    static StringRef getColOffsetAttrName() { return "x_loc"; }
    static StringRef getRowOffsetAttrName() { return "y_loc"; }
    mlir::Optional<uint64_t> getColOffset() {
      auto name = getColOffsetAttrName();
      if (auto a = (*this)->getAttrOfType<IntegerAttr>(name)) {
        return a.getInt();
      }
      return mlir::Optional<uint64_t>();
    }
    mlir::Optional<uint64_t> getRowOffset() {
      auto name = getRowOffsetAttrName();
      if (auto a = (*this)->getAttrOfType<IntegerAttr>(name)) {
        return a.getInt();
      }
      return mlir::Optional<uint64_t>();
    }
    static StringRef getNumColsAttrName() { return "x_size"; }
    static StringRef getNumRowsAttrName() { return "y_size"; }
    mlir::Optional<uint64_t> getNumCols() {
      auto name = getNumColsAttrName();
      if (auto a = (*this)->getAttrOfType<IntegerAttr>(name)) {
        return a.getInt();
      }
      return mlir::Optional<uint64_t>();
    }
    mlir::Optional<uint64_t> getNumRows() {
      auto name = getNumRowsAttrName();
      if (auto a = (*this)->getAttrOfType<IntegerAttr>(name)) {
        return a.getInt();
      }
      return mlir::Optional<uint64_t>();
    }
  }];
  let hasCanonicalizer = 1;
}

def air_SegmentTerminatorOp : air_Op<"segment_terminator", [HasParent<"SegmentOp">,
                                                      Pure, Terminator]>,
    Arguments<(ins)>, Results<(outs)> {
  let summary = "Terminator for air segment regions.";
  let description = [{
    A terminator operation for the body of `air.segment` operations.
    `air.segment` operations are not expected to return any value so the
    terminator takes no operands.
  }];
  let assemblyFormat = "attr-dict";
}

def air_HerdOp : air_Op<"herd", [air_AsyncOpInterface,
                                 air_HierarchyInterface,
                                 AttrSizedOperandSegments,
                                 IsolatedFromAbove,
                                 AffineScope,
                                 SingleBlockImplicitTerminator<"HerdTerminatorOp">]>,
                        Arguments<(ins OptionalAttr<SymbolRefAttr>:$symbol,
                                       Variadic<air_AsyncToken>:$async_dependencies,
                                       Variadic<Index>:$sizes,
                                       Variadic<AnyType>:$herd_operands)>,
                        Results<(outs Optional<air_AsyncToken>:$async_token)> {
  let summary = "Herd";
  let description = [{
    Define and run a 1D or 2D array of tiles as an AIR Herd.
  }];

  let regions = (region SizedRegion<1>:$body);

  let skipDefaultBuilders = 1;
  let builders = [
    OpBuilder<(ins "ValueRange":$sizes,"ValueRange":$herd_operands)>,
    OpBuilder<(ins "ValueRange":$async_dependencies,
      "ValueRange":$sizes,
      "ValueRange":$herd_operands,
      CArg<"bool", "false">:$is_async,
      CArg<"ArrayRef<NamedAttribute>", "{}">:$attrs)>
  ];
  let hasCustomAssemblyFormat = 1;
  let extraClassDeclaration = [{
    ArrayRef<BlockArgument> getIds();
    ArrayRef<BlockArgument> getSize();
    OperandRange getSizeOperands();
    unsigned getNumKernelOperands();
    Value getKernelOperand(unsigned i);
    ArrayRef<BlockArgument> getKernelArguments();
    BlockArgument getKernelArgument(unsigned i);
    unsigned getNumDims();
    int32_t getId() {
      if (auto id_attr = (*this)->getAttrOfType<IntegerAttr>("id")) {
        return id_attr.getInt();
      }
      return -1;
    }
    static StringRef getColOffsetAttrName() { return "x_loc"; }
    static StringRef getRowOffsetAttrName() { return "y_loc"; }
    mlir::Optional<uint64_t> getColOffset() {
      auto name = getColOffsetAttrName();
      if (auto a = (*this)->getAttrOfType<IntegerAttr>(name)) {
        return a.getInt();
      }
      return mlir::Optional<uint64_t>();
    }
    mlir::Optional<uint64_t> getRowOffset() {
      auto name = getRowOffsetAttrName();
      if (auto a = (*this)->getAttrOfType<IntegerAttr>(name)) {
        return a.getInt();
      }
      return mlir::Optional<uint64_t>();
    }
    uint64_t getNumCols();
    uint64_t getNumRows();
  }];
  let hasCanonicalizer = 1;
}

def air_HerdTerminatorOp : air_Op<"herd_terminator", [HasParent<"HerdOp">,
                                                      Pure, Terminator]>,
                                   Arguments<(ins)>, Results<(outs)> {
  let summary = "Terminator for air herd regions.";
  let description = [{
    A terminator operation for the body of `air.herd` operations.
    `air.herd` operations are not expected to return any value so the
    terminator takes no operands.
  }];
  let assemblyFormat = "attr-dict";
}

def air_HerdPipelineOp : air_Op<"pipeline", [HasParent<"HerdOp">,
                                             AffineScope]>,
                          Arguments<(ins)>,
                          Results<(outs)> {
  let summary = "Define a pipeline";
  let description = [{
    Define a pipeline within an AIR Herd.
  }];

  let regions = (region SizedRegion<1>:$body);
  let hasVerifier = 1;
  let assemblyFormat = [{
    attr-dict-with-keyword $body
  }];
  let extraClassDeclaration = [{
    // Return a vector of the air.pipeline.stage ops for this pipeline
    SmallVector<PipelineStageOp,8> getStages();
  }];
}

def air_PipelineStageOp : air_Op<"pipeline.stage", [HasParent<"HerdPipelineOp">]>,
    Arguments<(ins Variadic<AnyType>:$opers)>, Results<(outs Variadic<AnyType>:$results)> {
  let summary = "Pipeline stage";
  let regions = (region SizedRegion<1>:$body);
  let description = [{
    Pipeline stage.
  }];
  let hasCustomAssemblyFormat = 1;
  let extraClassDeclaration = [{
    // Return the offset of this stage in the pipeline"
    unsigned getStageId();
  }];
}

def air_PipelineYieldOp : air_Op<"pipeline.yield", [HasParent<"PipelineStageOp">,
                                                    Pure, ReturnLike, Terminator]>,
                                 Arguments<(ins Variadic<AnyType>:$opers)>, Results<(outs)> {
  let summary = "Yield for air pipeline stages.";
  let description = [{
    A terminator operation for regions that appear in the body of
    `air.pipeline.stage` operation. The operation takes variable number of
    operands and produces no results. The operand number and types must
    match the signature of the `air.pipeline` that contains the operation.
  }];
  let assemblyFormat = [{
    ($opers^)? attr-dict (`:` type($opers)^)?
  }];
}

def air_PipelinePutOp : air_Op<"pipeline.put", []>,
    Arguments<(ins AnyType:$dst0, AnyType:$dst1, Variadic<AnyType>:$opers)>, Results<(outs)> {
  let summary = "Put for air pipeline stages.";
  let description = [{
    Experimental operation to represent copying data to another tile.
    Currently used internally by air-to-aie pass during pipeline lowering.
  }];
  let assemblyFormat = [{
    $dst0 $dst1 (`,` $opers^)? attr-dict `:` type($dst0) `,` type($dst1) (`,` type($opers)^)?
  }];
}

def air_PipelineGetOp : air_Op<"pipeline.get", []>,
    Arguments<(ins AnyType:$src0, AnyType:$src1)>, Results<(outs Variadic<AnyType>:$results)> {
  let summary = "Get for air pipeline stages.";
  let description = [{
    Experimental operation to represent copying data from another tile.
    Currently used internally by air-to-aie pass during pipeline lowering.
  }];
  let assemblyFormat = [{
    $src0 $src1 attr-dict `:` type($src0) `,` type($src1) `->` type($results)
  }];
}

def air_PipelineTerminatorOp : air_Op<"pipeline.terminator", [HasParent<"HerdPipelineOp">,
                                          Pure, Terminator]>,
    Arguments<(ins Variadic<AnyType>:$opers)>, Results<(outs)> {
  let summary = "Terminator for air pipeline regions.";
  let description = [{
    A terminator operation for regions that appear in the body of
    `air.pipeline` operation.
  }];
  let assemblyFormat = "attr-dict ($opers^ `:` type($opers))?";
}

def air_DmaMemcpyNdOp: air_Op<"dma_memcpy_nd",
                        [air_AsyncOpInterface,
                         air_DmaMemcpyInterface,
                         AttrSizedOperandSegments]> {
  let summary = "dma operator";
  let arguments = (
    ins Variadic<air_AsyncToken>:$async_dependencies,
        AnyMemRef:$dst,
        Variadic<Index>:$dst_offsets,
        Variadic<Index>:$dst_sizes,
        Variadic<Index>:$dst_strides,
        AnyMemRef:$src,
        Variadic<Index>:$src_offsets,
        Variadic<Index>:$src_sizes,
        Variadic<Index>:$src_strides
  );
  let results = (outs Optional<air_AsyncToken>:$async_token);
  let assemblyFormat = [{
    custom<AsyncDependencies>(type($async_token), $async_dependencies)
    `(` $dst `[` ($dst_offsets^)? `]``[` ($dst_sizes^)? `]``[` ($dst_strides^)? `]` `,`
        $src `[` ($src_offsets^)? `]``[` ($src_sizes^)? `]``[` ($src_strides^)? `]` `)`  attr-dict `:`
    `(` type($dst) `,` type($src) `)`
  }];
  let description = [{
    dma operator
  }];
  let extraClassDeclaration = [{
    unsigned getNumDims() { return 0; }
    Value getSrcMemref() { return getSrc(); }
    Value getDstMemref() { return getDst(); }
    Value getSrcMemrefDim(unsigned i) { return nullptr; }
    Value getDstMemrefDim(unsigned i) { return nullptr; }
    Value getLength() { return nullptr; }
    int32_t getId() {
      if (auto id_attr = (*this)->getAttrOfType<IntegerAttr>("id")) {
        return id_attr.getInt();
      }
      return -1;
    }
  }];
}

def air_WaitAllOp: air_Op<"wait_all", [air_AsyncOpInterface]> {
  let arguments = (ins Variadic<air_AsyncToken>:$async_dependencies);
  let results = (
    outs Optional<air_AsyncToken>:$async_token
  );

  let summary = "wait for all operator";
  let description = [{
    Wait for all async tokens before preceding.
  }];
  let assemblyFormat = [{
    custom<AsyncDependencies>(type($async_token), $async_dependencies) attr-dict
  }];
  let extraClassDeclaration = [{
    int32_t getId() {
      if (auto id_attr = (*this)->getAttrOfType<IntegerAttr>("id")) {
        return id_attr.getInt();
      }
      return -1;
    }
  }];
  let hasCanonicalizer = 1;
}

def air_AllocOp: air_Op<"alloc", [air_AsyncOpInterface]> {
  let summary = "alloc operator";
  let arguments = (
    ins Variadic<air_AsyncToken>:$async_dependencies
  );
  let results = (outs Optional<air_AsyncToken>:$async_token, AnyMemRef:$result);
  let assemblyFormat = [{
    custom<AsyncDependencies>(type($async_token), $async_dependencies) attr-dict `:` type($result)
  }];
  let description = [{
    Allocate memory
  }];
}

def air_DeallocOp: air_Op<"dealloc", [air_AsyncOpInterface]> {
  let summary = "dealloc operator";
  let arguments = (
    ins Variadic<air_AsyncToken>:$async_dependencies, AnyMemRef:$memref
  );
  let results = (outs Optional<air_AsyncToken>:$async_token);
  let assemblyFormat = [{
    custom<AsyncDependencies>(type($async_token), $async_dependencies) $memref attr-dict `:` type($memref)
  }];
  let description = [{
    Deallocate memory
  }];
}

// AIR channel

def air_ChannelOp : air_Op<"channel", [Symbol]>,
    Arguments<(ins SymbolNameAttr:$sym_name,
                   DefaultValuedAttr<I64ArrayAttr, "{}">:$size)> {
  let assemblyFormat = [{
    $sym_name $size attr-dict
  }];
  let summary = "Channel for data movement.";
  let description = [{
    Operation to represent a channel as a point-to-point connection between two memrefs. The array
    following the channel name symbol represents the channel sizes. If each channel is broadcasting
    to multiple destinations, then the optional 'broadcast_shape' attribute annotates the output 
    sizes after broadcasting.

    Example:

    ```mlir
    air.channel @channel_0 [1, 1] {broadcast_shape = [1, 4]}
    ```
  }];
  let extraClassDeclaration = [{
<<<<<<< HEAD
    bool isBroadcast() {
      if(auto attr = getOperation()->getAttrOfType<ArrayAttr>("broadcast_shape")) {
        return true;
      } else {
        return false;
      }
    }
    int getSizeX() {
      return getSize()[0].dyn_cast<IntegerAttr>().getInt();
    }
    int getSizeY() {
      return getSize()[1].dyn_cast<IntegerAttr>().getInt();
    }
    int getSubchannelSize() {
      return getSizeX() * getSizeY();
=======
    int getBufferResources() {
      if(auto attr = getOperation()->getAttrOfType<IntegerAttr>("buffer_resources")) {
        return attr.dyn_cast<IntegerAttr>().getInt();
      } else {
        return 1;
      }
    }
    int getBundleSize() {
      int size = 1;
      for (auto i : getSize()) {
        size *= i.dyn_cast<IntegerAttr>().getInt();
      }
      return size;
>>>>>>> 0e7d30da
    }
  }];
}

def air_ChannelPutOp : air_Op<"channel.put", [air_AsyncOpInterface, 
                                              air_ChannelInterface, 
                                              AttrSizedOperandSegments]>,
    Arguments<(ins Variadic<air_AsyncToken>:$async_dependencies,
        FlatSymbolRefAttr:$chan_name,
        Variadic<Index>:$indices,
        AnyMemRef:$src,
        Variadic<Index>:$src_offsets,
        Variadic<Index>:$src_sizes,
        Variadic<Index>:$src_strides)>,
    Results<(outs Optional<air_AsyncToken>:$async_token)> {
  let summary = "Push for air channels.";
  let description = [{
    Experimental operation to represent copying data from a memref to a channel.
  }];
  let assemblyFormat = [{
    custom<AsyncDependencies>(type($async_token), $async_dependencies)
    $chan_name `[` ($indices^)? `]`
    `(` $src `[` ($src_offsets^)? `]``[` ($src_sizes^)? `]``[` ($src_strides^)? `]` `)` attr-dict `:`
    `(` type($src) `)`
  }];
  let extraClassDeclaration = [{
    Value getMemref() { return getSrc(); }
    int32_t getId() {
      if (auto id_attr = (*this)->getAttrOfType<IntegerAttr>("id")) {
        return id_attr.getInt();
      }
      return -1;
    }
    int getSizeX();
    int getSizeY();
  }];
}

def air_ChannelGetOp : air_Op<"channel.get", [air_AsyncOpInterface, 
                                              air_ChannelInterface, 
                                              AttrSizedOperandSegments]>,
    Arguments<(ins Variadic<air_AsyncToken>:$async_dependencies,
        FlatSymbolRefAttr:$chan_name,
        Variadic<Index>:$indices,
        AnyMemRef:$dst,
        Variadic<Index>:$dst_offsets,
        Variadic<Index>:$dst_sizes,
        Variadic<Index>:$dst_strides)>,
    Results<(outs Optional<air_AsyncToken>:$async_token)> {
  let summary = "Get for air channels.";
  let description = [{
    Experimental operation to represent copying from a channel to a memref.
  }];
  let assemblyFormat = [{
    custom<AsyncDependencies>(type($async_token), $async_dependencies)
    $chan_name `[` ($indices^)? `]`
    `(` $dst `[` ($dst_offsets^)? `]``[` ($dst_sizes^)? `]``[` ($dst_strides^)? `]` `)` attr-dict `:`
    `(` type($dst) `)`
  }];
  let extraClassDeclaration = [{
    Value getMemref() { return getDst(); }
    int32_t getId() {
      if (auto id_attr = (*this)->getAttrOfType<IntegerAttr>("id")) {
        return id_attr.getInt();
      }
      return -1;
    }
    int getSizeX();
    int getSizeY();
  }];
}

// AIR asynchronous region for dynamic event dispatching.

def air_ExecuteOp : air_Op<"execute", [SingleBlockImplicitTerminator<"ExecuteTerminatorOp">,
                                       air_AsyncOpInterface]> {
  let arguments = (
    ins Variadic<air_AsyncToken>:$async_dependencies
  );
  let results = (
    outs air_AsyncToken:$async_token,
         Variadic<AnyType>:$results
  );
  let summary = "Asynchronous code region";
  let regions = (region SizedRegion<1>:$body);
  let description = [{
    Defines a code region to be dispatched asynchronously at runtime. All operations in
    the region must be executed sequentially.
  }];

  let assemblyFormat = [{
    (` ``[` $async_dependencies^ `]`)?
    (`->` `(` type($results)^ `)`)? regions attr-dict
  }];
  let extraClassDeclaration = [{
    int32_t getId() {
      if (auto id_attr = (*this)->getAttrOfType<IntegerAttr>("id")) {
        return id_attr.getInt();
      }
      return -1;
    }
  }];

  let hasVerifier = 1;
  let hasCanonicalizer = 1;
}

def air_ExecuteTerminatorOp : air_Op<"execute_terminator", [HasParent<"ExecuteOp">,
                                                      Pure, ReturnLike, Terminator]>{
  let summary = "Terminator for air execute.";
  let description = [{
    A terminator operation for code regions that appear in the body of
    `air.execute` operation. The operation takes variable number of
    operands and produces no results. The operand number and types must
    match the signature of the `air.execute` that contains the operation.
  }];

  let arguments = (ins Variadic<AnyType>:$results);
  let builders = [OpBuilder<(ins), [{ /* nothing to do */ }]>];

  let assemblyFormat =
      [{  attr-dict ($results^ `:` type($results))? }];
}

#endif<|MERGE_RESOLUTION|>--- conflicted
+++ resolved
@@ -444,7 +444,6 @@
     ```
   }];
   let extraClassDeclaration = [{
-<<<<<<< HEAD
     bool isBroadcast() {
       if(auto attr = getOperation()->getAttrOfType<ArrayAttr>("broadcast_shape")) {
         return true;
@@ -452,15 +451,6 @@
         return false;
       }
     }
-    int getSizeX() {
-      return getSize()[0].dyn_cast<IntegerAttr>().getInt();
-    }
-    int getSizeY() {
-      return getSize()[1].dyn_cast<IntegerAttr>().getInt();
-    }
-    int getSubchannelSize() {
-      return getSizeX() * getSizeY();
-=======
     int getBufferResources() {
       if(auto attr = getOperation()->getAttrOfType<IntegerAttr>("buffer_resources")) {
         return attr.dyn_cast<IntegerAttr>().getInt();
@@ -474,7 +464,6 @@
         size *= i.dyn_cast<IntegerAttr>().getInt();
       }
       return size;
->>>>>>> 0e7d30da
     }
   }];
 }
@@ -508,8 +497,6 @@
       }
       return -1;
     }
-    int getSizeX();
-    int getSizeY();
   }];
 }
 
@@ -542,8 +529,6 @@
       }
       return -1;
     }
-    int getSizeX();
-    int getSizeY();
   }];
 }
 
