//===- AIRRtToNpuPass.cpp --------------------------------------*- C++ -*-===//
//
// Copyright (C) 2023, Advanced Micro Devices, Inc. All rights reserved.
// SPDX-License-Identifier: MIT
//
//===----------------------------------------------------------------------===//

#include "air/Conversion/AIRRtToNpuPass.h"
#include "air/Dialect/AIR/AIRDialect.h"
#include "air/Dialect/AIRRt/AIRRtDialect.h"
#include "air/Dialect/AIRRt/AIRRtOps.h"
#include "air/Transform/AIRDependencyScheduleOpt.h"
#include "air/Util/Util.h"

#include "aie/Dialect/AIEX/IR/AIEXDialect.h"

#include "mlir/Dialect/Affine/IR/AffineOps.h"
#include "mlir/Dialect/Affine/LoopUtils.h"
#include "mlir/Dialect/Func/IR/FuncOps.h"
#include "mlir/Dialect/MemRef/IR/MemRef.h"
#include "mlir/Dialect/SCF/Utils/Utils.h"
#include "mlir/Pass/Pass.h"
#include "mlir/Transforms/DialectConversion.h"
#include "mlir/Transforms/GreedyPatternRewriteDriver.h"

#include "llvm/ADT/MapVector.h"
#include "llvm/ADT/SetVector.h"
#include "llvm/ADT/SmallSet.h"
#include "llvm/Support/Debug.h"
#include "llvm/Support/ErrorHandling.h"
#include "llvm/Support/raw_ostream.h"
#include <cstddef>

#define DEBUG_TYPE "airrt-to-npu-pass"

using namespace mlir;
using namespace xilinx;
using namespace xilinx::airrt;

namespace {
#define GEN_PASS_DECL_AIRRTTONPU
#define GEN_PASS_DEF_AIRRTTONPU
#include "air/Conversion/Passes.h.inc"

//
//
// Converts IR like:
//
// %0 = some.op
// %1 = memref.assume_alignment %0
// %2 = unrealized_conversion_cast %0
//
// to IR like:
//
// %0 = some.op
// %1 = unrealized_conversion_cast %0
// %2 = memref.assume_alignment %1
//

struct RelocateAssumeAlignmentOp
    : public mlir::OpRewritePattern<memref::AssumeAlignmentOp> {
  using OpRewritePattern::OpRewritePattern;

  mlir::LogicalResult
  matchAndRewrite(memref::AssumeAlignmentOp assumeOp,
                  mlir::PatternRewriter &rewriter) const override {

    auto producerOp = assumeOp.getOperand().getDefiningOp();
    if (!producerOp)
      return rewriter.notifyMatchFailure(assumeOp,
                                         "No producer for AssumeAlignmentOp");

    auto castConsumerOp = [&]() -> mlir::Operation * {
      for (auto u : producerOp->getUsers()) {
        if (auto castOp = dyn_cast<mlir::UnrealizedConversionCastOp>(u)) {
          return castOp;
        }
      }
      return {};
    }();

    if (!castConsumerOp)
      return rewriter.notifyMatchFailure(
          assumeOp, "No unrealized_conversion_cast consumer of producer.");

    // Create a new AssumeAlignmentOp that consumes the cast operation's result
    (void)rewriter.create<memref::AssumeAlignmentOp>(
        assumeOp.getLoc(), castConsumerOp->getResult(0),
        assumeOp.getAlignment());

    // Erase the old AssumeAlignmentOp
    rewriter.eraseOp(assumeOp);

    return success();
  }
};

struct DmaToNpuPattern : public OpConversionPattern<DmaMemcpyNdOp> {
  using OpConversionPattern<DmaMemcpyNdOp>::OpConversionPattern;

  DmaToNpuPattern(MLIRContext *context, PatternBenefit benefit = 1)
      : OpConversionPattern<DmaMemcpyNdOp>(context, benefit) {}

  LogicalResult
  matchAndRewrite(DmaMemcpyNdOp op, OpAdaptor adaptor,
                  ConversionPatternRewriter &rewriter) const override {
    auto idOp = adaptor.getOperands().front();
    uint64_t idInt = 0;
    if (auto const_int = getConstantIntValue(idOp))
      idInt = *const_int;
    else
      return failure();

    Value memref = adaptor.getMemref();
    BaseMemRefType memrefTy = cast<BaseMemRefType>(memref.getType());
    unsigned int bitwidth = memrefTy.getElementTypeBitWidth();
    if (bitwidth != 32 && bitwidth != 16 && bitwidth != 8)
      return failure();

    SmallVector<Value> offsets;
    SmallVector<int64_t> staticOffsets;
    if (auto const_int = getConstantIntValue(adaptor.getOffset3()))
      staticOffsets.push_back(*const_int);
    else
      offsets.push_back(adaptor.getOffset3());
    if (auto const_int = getConstantIntValue(adaptor.getOffset2()))
      staticOffsets.push_back(*const_int);
    else
      offsets.push_back(adaptor.getOffset2());
    if (auto const_int = getConstantIntValue(adaptor.getOffset1()))
      staticOffsets.push_back(*const_int);
    else
      offsets.push_back(adaptor.getOffset1());
    if (auto const_int = getConstantIntValue(adaptor.getOffset0()))
      staticOffsets.push_back(*const_int);
    else
      offsets.push_back(adaptor.getOffset0());
    SmallVector<Value> sizes;
    SmallVector<int64_t> staticSizes;
    if (auto const_int = getConstantIntValue(adaptor.getLength3()))
      staticSizes.push_back(*const_int);
    else
      sizes.push_back(adaptor.getLength3());
    if (auto const_int = getConstantIntValue(adaptor.getLength2()))
      staticSizes.push_back(*const_int);
    else
      sizes.push_back(adaptor.getLength2());
    if (auto const_int = getConstantIntValue(adaptor.getLength1()))
      staticSizes.push_back(*const_int);
    else
      sizes.push_back(adaptor.getLength1());
    if (auto const_int = getConstantIntValue(adaptor.getLength0()))
      staticSizes.push_back(std::max((int64_t)1, *const_int));
    else
      sizes.push_back(adaptor.getLength0());
    SmallVector<Value> strides;
    SmallVector<int64_t> staticStrides;
    if (auto const_int = getConstantIntValue(adaptor.getStride3()))
      staticStrides.push_back(*const_int);
    else
      strides.push_back(adaptor.getStride3());
    if (auto const_int = getConstantIntValue(adaptor.getStride2()))
      staticStrides.push_back(*const_int);
    else
      strides.push_back(adaptor.getStride2());
    if (auto const_int = getConstantIntValue(adaptor.getStride1()))
      staticStrides.push_back(*const_int);
    else
      strides.push_back(adaptor.getStride1());
    staticStrides.push_back(1);

    StringRef metadata;
    if (op->hasAttr("metadata"))
      metadata =
          op->getAttrOfType<mlir::FlatSymbolRefAttr>("metadata").getValue();
    else
      metadata =
          FlatSymbolRefAttr::get(op->getContext(),
                                 rewriter.getStringAttr("MetadataNotFound"))
              .getValue();

    AIE::PacketInfoAttr packet =
        op->getAttrOfType<AIE::PacketInfoAttr>("packet");
    rewriter.replaceOpWithNewOp<AIEX::NpuDmaMemcpyNdOp>(
        op, memref, offsets, sizes, strides, staticOffsets, staticSizes,
        staticStrides, packet, metadata, idInt);

    return success();
  }
};

struct HerdLoadToNpuPattern : public OpConversionPattern<HerdLoadOp> {
  using OpConversionPattern<HerdLoadOp>::OpConversionPattern;

  HerdLoadToNpuPattern(MLIRContext *context, PatternBenefit benefit = 1)
      : OpConversionPattern<HerdLoadOp>(context, benefit) {}

  LogicalResult
  matchAndRewrite(HerdLoadOp op, OpAdaptor adaptor,
                  ConversionPatternRewriter &rewriter) const override {

    auto module = op->getParentOfType<ModuleOp>();

    // get the size metadata associated with this herd load
    int64_t size_x = -1;
    int64_t size_y = -1;
    int64_t loc_x = -1;
    int64_t loc_y = -1;
    module.walk([&](HerdMetadataOp metadata) {
      // return the first match by name
      if (metadata.getSymName() != op.getSymName())
        return WalkResult::advance();
      auto sxAttr = metadata->getAttrOfType<IntegerAttr>("size_x");
      auto syAttr = metadata->getAttrOfType<IntegerAttr>("size_y");
      auto lxAttr = metadata->getAttrOfType<IntegerAttr>("loc_x");
      auto lyAttr = metadata->getAttrOfType<IntegerAttr>("loc_y");
      if (sxAttr && syAttr && lxAttr && lyAttr) {
        size_x = sxAttr.getInt();
        size_y = syAttr.getInt();
        loc_x = lxAttr.getInt();
        loc_y = lyAttr.getInt();
      } else {
        metadata.emitWarning(
            "airrt.herd_metadata missing size_x, size_y, loc_x, or loc_y.");
      }
      return WalkResult::interrupt();
    });
    if (size_x < 0 || size_y < 0 || loc_x < 0 || loc_y < 0) {
      op.emitWarning(
            "airrt.herd_metadata missing or incomplete.");
      return failure();
    }

    // for each herd core, emit write_rtp ops for every herd operand
    // followed by a write32 to the herd lock, setting it to 1.
    for (int phys_x = loc_x; phys_x < size_x + loc_x; phys_x++) {
      for (int phys_y = loc_y; phys_y < size_y + loc_y; phys_y++) {

        for (int i = 0, e = op.getNumOperands(); i < e; i++) {
          Value oper = adaptor.getOperands()[i];
          if (!llvm::isa<IntegerType, IndexType, FloatType>(oper.getType()))
            continue;

          std::string name = "__air_herd_rtp_" + std::to_string(phys_x) + "_" +
                             std::to_string(phys_y);
          auto constOp =
              dyn_cast_if_present<arith::ConstantOp>(oper.getDefiningOp());
          if (!constOp)
            continue;
          uint32_t v = cast<IntegerAttr>(constOp.getValue()).getInt();
          rewriter.create<AIEX::NpuWriteRTPOp>(op.getLoc(), name, i, v);
        }
        // FIXME: this should depend on the metadata to enable and to get the id
        if (op.getNumOperands())
          rewriter.create<AIEX::NpuWrite32Op>(op.getLoc(), 0x0001F000, 0x1,
                                              nullptr,
                                              rewriter.getI32IntegerAttr(phys_x),
                                              rewriter.getI32IntegerAttr(phys_y));
      }
    }
    rewriter.eraseOp(op);
    return success();
  }
};

struct SegmentLoadToNpuPattern : public OpConversionPattern<SegmentLoadOp> {
  using OpConversionPattern<SegmentLoadOp>::OpConversionPattern;

  SegmentLoadToNpuPattern(MLIRContext *context, PatternBenefit benefit = 1)
      : OpConversionPattern<SegmentLoadOp>(context, benefit) {}

  LogicalResult
  matchAndRewrite(SegmentLoadOp op, OpAdaptor adaptor,
                  ConversionPatternRewriter &rewriter) const override {
    rewriter.eraseOp(op);
    return success();
  }
};

struct ModuleMetadataToNpuPattern
    : public OpConversionPattern<ModuleMetadataOp> {
  using OpConversionPattern<ModuleMetadataOp>::OpConversionPattern;

  ModuleMetadataToNpuPattern(MLIRContext *context, PatternBenefit benefit = 1)
      : OpConversionPattern<ModuleMetadataOp>(context, benefit) {}

  LogicalResult
  matchAndRewrite(ModuleMetadataOp op, OpAdaptor adaptor,
                  ConversionPatternRewriter &rewriter) const override {
    rewriter.eraseOp(op);
    return success();
  }
};

class L1AffineStoreOpConversion
    : public OpConversionPattern<affine::AffineStoreOp> {
public:
  using OpConversionPattern<affine::AffineStoreOp>::OpConversionPattern;

  LogicalResult
  matchAndRewrite(affine::AffineStoreOp op, OpAdaptor adaptor,
                  ConversionPatternRewriter &rewriter) const override {

    auto memrefTy = llvm::cast<BaseMemRefType>(op.getMemref().getType());
    if (memrefTy.getMemorySpaceAsInt() != (int)xilinx::air::MemorySpace::L1)
      return failure();

    rewriter.eraseOp(op);
    return success();
  }
};

class L1MemRefStoreOpConversion : public OpConversionPattern<memref::StoreOp> {
public:
  using OpConversionPattern<memref::StoreOp>::OpConversionPattern;

  LogicalResult
  matchAndRewrite(memref::StoreOp op, OpAdaptor adaptor,
                  ConversionPatternRewriter &rewriter) const override {

    auto memrefTy = llvm::cast<BaseMemRefType>(op.getMemref().getType());
    if (memrefTy.getMemorySpaceAsInt() != (int)xilinx::air::MemorySpace::L1)
      return failure();

    rewriter.eraseOp(op);
    return success();
  }
};

class AIRRtAllocOpConversion : public OpConversionPattern<airrt::AllocOp> {
public:
  using OpConversionPattern<airrt::AllocOp>::OpConversionPattern;

  LogicalResult
  matchAndRewrite(airrt::AllocOp op, OpAdaptor adaptor,
                  ConversionPatternRewriter &rewriter) const override {

    rewriter.eraseOp(op);
    return success();
  }
};

class AIRRtDeallocOpConversion : public OpConversionPattern<airrt::DeallocOp> {
public:
  using OpConversionPattern<airrt::DeallocOp>::OpConversionPattern;

  LogicalResult
  matchAndRewrite(airrt::DeallocOp op, OpAdaptor adaptor,
                  ConversionPatternRewriter &rewriter) const override {

    rewriter.eraseOp(op);
    return success();
  }
};

// Convert FuncOp control function into aiex.runtime_sequence op.
// Functions are converted if they are not external, are inside an aie.device
// and contain aiex.npu.* ops
class ControlFuncConversion : public OpConversionPattern<func::FuncOp> {
public:
  using OpConversionPattern<func::FuncOp>::OpConversionPattern;

  LogicalResult
  matchAndRewrite(func::FuncOp op, OpAdaptor adaptor,
                  ConversionPatternRewriter &rewriter) const override {

    if (op.isExternal())
      return failure();

    auto device = op->getParentOfType<AIE::DeviceOp>();
    if (!device)
      return failure();

    bool contains_npu_ops = false;
    op.walk([&](Operation *o) {
      if (o->getName().getStringRef().starts_with("aiex.npu."))
        contains_npu_ops = true;
    });
    if (!contains_npu_ops)
      return failure();

    auto seq = rewriter.create<AIEX::RuntimeSequenceOp>(op->getLoc(),
                                                        op.getSymNameAttr());
    seq.getBody().push_back(new Block);

    // Add and remap the arguments
    IRMapping mapper;
    for (int i = 0, e = op.getNumArguments(); i < e; i++) {
      auto a = op.getBody().getArgument(i);
      seq.getBody().addArgument(a.getType(), a.getLoc());
      mapper.map(a, seq.getBody().getArgument(i));
    }

    // Clone the body of the function into the sequence, skipping the return op.
    rewriter.setInsertionPointToStart(&seq.getBody().front());
    for (auto &o : op.getBody().front().getOperations())
      if (!isa<func::ReturnOp>(o))
        rewriter.clone(o, mapper);

    rewriter.eraseOp(op);
    return success();
  }
};

// This is a hack due to the short-term limited support with lowering host code.
// This should be removed in the future.
class HostMemRefCopyOpConversion : public OpConversionPattern<memref::CopyOp> {
public:
  using OpConversionPattern<memref::CopyOp>::OpConversionPattern;

  LogicalResult
  matchAndRewrite(memref::CopyOp op, OpAdaptor adaptor,
                  ConversionPatternRewriter &rewriter) const override {
    llvm::SmallSet<Operation *, 1> erased;
    if (auto alloc = op.getSource().getDefiningOp()) {
      op.getSource().replaceAllUsesWith(op.getTarget());
      erased.insert(alloc);
    } else if (auto alloc = op.getTarget().getDefiningOp()) {
      op.getTarget().replaceAllUsesWith(op.getSource());
      erased.insert(alloc);
    }
    for (auto o : erased)
      rewriter.eraseOp(o);
    rewriter.eraseOp(op);
    return success();
  }
};

struct AIRRtWaitAllOpToNpuWaitPattern
    : public OpRewritePattern<airrt::WaitAllOp> {
public:
  using OpRewritePattern<airrt::WaitAllOp>::OpRewritePattern;

  LogicalResult matchAndRewrite(airrt::WaitAllOp op,
                                PatternRewriter &rewriter) const override {
    if (llvm::none_of(op->getOperands(), [](Value oper) {
          return (bool)oper.getDefiningOp<airrt::DmaMemcpyNdOp>();
        }))
      return failure();
    for (auto oper : op->getOperands()) {
      auto airrtDmaOp = oper.getDefiningOp<airrt::DmaMemcpyNdOp>();
      if (!airrtDmaOp)
        continue;
      StringRef metadata =
          airrtDmaOp->getAttrOfType<mlir::FlatSymbolRefAttr>("metadata")
              .getValue();
      rewriter.create<AIEX::NpuDmaWaitOp>(op.getLoc(), metadata);
    }
    rewriter.eraseOp(op);
    return success();
  }

private:
};

AIE::DeviceOp getDeviceForSegmentLoad(Operation *s) {
  auto module = s->getParentOfType<ModuleOp>();

  // Use the airrt metadata to lookup the segment associated with each head
  // or segment load operation.
  for (auto d : module.getOps<AIE::DeviceOp>()) {
    if (s->getAttrOfType<StringAttr>(SymbolTable::getSymbolAttrName()) ==
        d->getAttrOfType<StringAttr>(SymbolTable::getSymbolAttrName()))
      return d;
  }
  return nullptr;
}

// AIE2 hardware constraints.
const std::vector<int> AIE2_WRAP_UPPER_BOUNDS = {64, 1024, 1024, 1024};
const int AIE2_STRIDE_UPPER_BOUND = 1048576;
const int AIE2_DIM_COUNT = 4;

bool violatesAIE2WrapLimit(airrt::DmaMemcpyNdOp dma) {
  SmallVector<Value> wrap_list;
  wrap_list.push_back(dma.getLength3());
  wrap_list.push_back(dma.getLength2());
  wrap_list.push_back(dma.getLength1());
  wrap_list.push_back(dma.getLength0());
  for (unsigned i = 0; i < wrap_list.size(); i++) {
    if (auto const_val = getConstantIntValue(wrap_list[i])) {
      // Detected wrap that goes beyond the AIE2 hardware limit.
      if (*const_val >= AIE2_WRAP_UPPER_BOUNDS[i])
        return true;
    }
  }
  return false;
}

// Find the largest factor of 'num' which is not larger than 'max'. Ref:
// https://github.com/nod-ai/iree-amd-aie/blob/main/compiler/plugins/target/AMD-AIE/iree-amd-aie/Transforms/AMDAIEUtils.cpp#L334
int findLargestFactor(int num, int max) {
  // No factors less than or equal to 0 exist
  if (max <= 0)
    return 0;

  // Do O(1) instead of O(sqrt(num)) computation for this common case.
  if (num <= max) {
    return num;
  }

  int largestLowFactor = 1;
  for (int lowFactor = 2; lowFactor <= max; ++lowFactor) {
    const int highFactor = num / lowFactor;

    // This early exit is what makes this O(sqrt(num)) instead of O(num).
    if (highFactor < lowFactor)
      return largestLowFactor;

    const bool areActuallyFactors = num % lowFactor == 0;
    if (areActuallyFactors) {
      // We're certain that here lowFactor <= highFactor, and highFactor is
      // descending in this loop. So we can return immediately if highFactor is
      // good.
      if (highFactor <= max)
        return highFactor;
      largestLowFactor = lowFactor;
    }
  }
  return largestLowFactor;
}

void tileIllegalWrapDim(airrt::DmaMemcpyNdOp memcpy_op) {
  auto loc = memcpy_op->getLoc();
  auto ctx = memcpy_op->getContext();
  auto oper_begin = memcpy_op.getOperands().begin();
  SmallVector<Value> offsets(oper_begin + 4, oper_begin + 8);
  SmallVector<Value> wraps(oper_begin + 8, oper_begin + 12);
  SmallVector<Value> strides(oper_begin + 12, oper_begin + 15);
  // Stride field implicit last element one
  OpBuilder builder(memcpy_op);
  strides.push_back(builder.create<arith::ConstantOp>(
      loc, builder.getI64Type(), IntegerAttr::get(builder.getI64Type(), 1)));

  for (int i = wraps.size() - 1; i >= 0; i--) {
    auto const_wrap = *getConstantIntValue(wraps[i]);
    auto const_stride = *getConstantIntValue(strides[i]);
    if (const_wrap >= AIE2_WRAP_UPPER_BOUNDS[i]) {
      // Found dimension with illegal wrap. Tiling. (Prefers smaller outer wrap
      // values, as long as stride fits)
      int a_wrap = findLargestFactor(const_wrap, AIE2_WRAP_UPPER_BOUNDS[i] - 1);
      int b_wrap = llvm::divideCeilSigned(const_wrap, a_wrap);
      int new_a_stride = const_stride * a_wrap;
      auto volume = air::getTensorVolume(
          llvm::cast<BaseMemRefType>(memcpy_op.getMemref().getType()));
      if (volume != 1)
        new_a_stride %=
            volume; // Avoids striding out of memory size, if memref is ranked
      int inner_wrap = (new_a_stride > AIE2_STRIDE_UPPER_BOUND && i != 0)
                           ? (b_wrap)
                           : (a_wrap);
      int outer_wrap = (new_a_stride > AIE2_STRIDE_UPPER_BOUND && i != 0)
                           ? (a_wrap)
                           : (b_wrap);
      wraps[i] = builder.create<arith::ConstantOp>(
          loc, builder.getI64Type(),
          IntegerAttr::get(builder.getI64Type(), inner_wrap));
      wraps.insert(wraps.begin() + i,
                   builder.create<arith::ConstantOp>(
                       loc, builder.getI64Type(),
                       IntegerAttr::get(builder.getI64Type(), outer_wrap)));
      auto new_const_stride = const_stride * inner_wrap;
      if (volume != 1)
        new_const_stride %=
            volume; // Avoids striding out of memory size, if memref is ranked
      strides.insert(
          strides.begin() + i,
          builder.create<arith::ConstantOp>(
              loc, builder.getI64Type(),
              IntegerAttr::get(builder.getI64Type(), new_const_stride)));
      offsets.insert(offsets.begin() + i,
                     builder.create<arith::ConstantOp>(
                         loc, builder.getI64Type(),
                         IntegerAttr::get(builder.getI64Type(), 0)));
      // Attempt to find one dummy dimension in the wrap-and-stride list and
      // erase.
      auto offsetWrapZip = llvm::zip_equal(offsets, wraps);
      auto it =
          llvm::find_if(offsetWrapZip, [](std::tuple<Value, Value> entry) {
            auto off = getConstantIntValue(std::get<0>(entry));
            auto siz = getConstantIntValue(std::get<1>(entry));
            return off && siz && *off == 0 && *siz == 1;
          });
      if (it != offsetWrapZip.end()) {
        offsets.erase(offsets.begin() +
                      std::distance(offsetWrapZip.begin(), it));
        wraps.erase(wraps.begin() + std::distance(offsetWrapZip.begin(), it));
        strides.erase(strides.begin() +
                      std::distance(offsetWrapZip.begin(), it));
      }
      i++;
    }
  }

  // Unroll highest dimensions of wrap and stride, if the new dimension count
  // goes beyond 4.
  SmallVector<affine::AffineForOp> for_loop_nest;
  Value inner_affine_for_iv = nullptr;
  while (wraps.size() > AIE2_DIM_COUNT) {
    affine::AffineForOp inner_affine_for = nullptr;
    auto const_offset = *getConstantIntValue(offsets[0]);
    auto const_lowest_offset = *getConstantIntValue(offsets.back());
    auto const_wrap = *getConstantIntValue(wraps[0]);
    auto const_stride = *getConstantIntValue(strides[0]);

    // Convert the outer dimension into an affine.for loop.
    int const_lower_bound =
        const_stride ? (const_offset * const_stride + const_lowest_offset) : 0;
    auto const_upper_bound =
        const_stride ? (const_offset * const_stride +
                        const_wrap * const_stride + const_lowest_offset)
                     : const_wrap;
    int const_step = const_stride ? const_stride : 1;
    auto new_for_op =
        (inner_affine_for_iv)
            ? (builder.create<affine::AffineForOp>(
                  loc,
                  SmallVector<Value>{builder.create<arith::AddIOp>(
                      loc, inner_affine_for_iv,
                      builder.create<arith::ConstantIndexOp>(
                          loc, const_lower_bound))},
                  AffineMap::get(ctx),
                  SmallVector<Value>{builder.create<arith::AddIOp>(
                      loc, inner_affine_for_iv,
                      builder.create<arith::ConstantIndexOp>(
                          loc, const_upper_bound))},
                  AffineMap::get(ctx), const_step))
            : (builder.create<affine::AffineForOp>(
                  loc, const_lower_bound, const_upper_bound, const_step));
    for_loop_nest.push_back(new_for_op);
    inner_affine_for = new_for_op;

    // Pop front.
    offsets.erase(offsets.begin());
    wraps.erase(wraps.begin());
    strides.erase(strides.begin());

    builder.setInsertionPointToStart(inner_affine_for.getBody());
    if (const_stride)
      inner_affine_for_iv = inner_affine_for.getInductionVar();
  }

  // Stride field implicit last element one, pop.
  strides.pop_back();

  // Create new airrt.dma_memcpy_nd op.
  SmallVector<Value> new_opers;
  SmallVector<Type> tys;
  auto old_opers = memcpy_op.getOperands();
  // Insert
  new_opers.insert(new_opers.end(), old_opers.begin(), old_opers.begin() + 4);
  if (inner_affine_for_iv) {
    // Innermost tiled affine.for loop induction variable as lowest offset, if
    // original rank exceeds hw limit.
    new_opers.insert(new_opers.end(), offsets.begin(), offsets.end() - 1);
    auto new_inner_offset = builder.create<arith::IndexCastOp>(
        loc, IntegerType::get(ctx, 64), inner_affine_for_iv);
    new_opers.push_back(new_inner_offset);
  } else
    new_opers.insert(new_opers.end(), offsets.begin(), offsets.end());
  new_opers.insert(new_opers.end(), wraps.begin(), wraps.end());
  new_opers.insert(new_opers.end(), strides.begin(), strides.end());
  builder.create<airrt::DmaMemcpyNdOp>(loc, tys, new_opers,
                                       memcpy_op->getAttrs());

  // Unroll the affine loop nest.
  for (auto forOp : llvm::reverse(for_loop_nest)) {
    (void)loopUnrollFull(forOp);
  }

  memcpy_op.erase();
}

void enforceAIE2WrapLimit(ModuleOp module) {
  // Identify airrt.dma_memcpy_nd ops that violate the AIE2 wrap size
  // constraint.
  SmallVector<airrt::DmaMemcpyNdOp> target_airrt_dmas;
  SmallVector<func::FuncOp> funcOps;
  module.walk([&](func::FuncOp f) { funcOps.push_back(f); });
  for (auto f : funcOps) {
    f.walk([&](airrt::DmaMemcpyNdOp dma) {
      if (violatesAIE2WrapLimit(dma))
        target_airrt_dmas.push_back(dma);
    });
  }

  // Enforce the AIE2 wrap limit by tiling that dimension.
  for (auto memcpy_op : target_airrt_dmas)
    tileIllegalWrapDim(memcpy_op);
}

struct AIRRtToNpuPass : public impl::AIRRtToNpuBase<AIRRtToNpuPass> {
  void runOnOperation() override {

    ModuleOp module = getOperation();

    // Move func op to the end of device op's body
    moveFuncOpToEndOfDeviceOp(module);

    // Purge all wait all ops
    purgeSCFParContainingOnlyWaitAllOps(module);

    // Purge airrt.dma x and y fields, as they are obsolete for AIE2.
    purgeAIRRtDmaXAndY(module);

    // Remove any duplicate shim dma allocations
    purgeDuplicateShimDmaAllocs(module);

    // Simplify affine apply ops
    auto ctx = &getContext();

    // Unroll for loops
    unrollAffineFors(module);
    unrollSCFFors(module);

    // Purge dma ops' async tokens
    generateNpuWaitFromAIRRtWaitAll(module);

    // Enforce AIE2 hardware constraints.
    enforceAIE2WrapLimit(module);

    // Simplify arith ops (from airrt)
    RewritePatternSet canoPatterns_3(ctx);
    arith::IndexCastOp::getCanonicalizationPatterns(canoPatterns_3, ctx);
    (void)applyPatternsGreedily(module, std::move(canoPatterns_3));

    ConversionTarget target(getContext());
    target.addIllegalDialect<AIRRtDialect>();
    target.addLegalDialect<arith::ArithDialect, AIEX::AIEXDialect,
                           memref::MemRefDialect>();
    target.addLegalOp<UnrealizedConversionCastOp>();
    target.addDynamicallyLegalOp<affine::AffineStoreOp>(
        [&](affine::AffineStoreOp op) {
          if (op->getParentOfType<AIE::CoreOp>())
            return true;
          return (llvm::cast<BaseMemRefType>(op.getMemref().getType())
                      .getMemorySpaceAsInt() !=
                  (int)xilinx::air::MemorySpace::L1);
        });
    target.addDynamicallyLegalOp<memref::StoreOp>([&](memref::StoreOp op) {
      if (op->getParentOfType<AIE::CoreOp>())
        return true;
      return (llvm::cast<BaseMemRefType>(op.getMemref().getType())
                  .getMemorySpaceAsInt() != (int)xilinx::air::MemorySpace::L1);
    });
    target.addDynamicallyLegalOp<memref::CopyOp>([&](memref::CopyOp op) {
      auto f = op->getParentOfType<func::FuncOp>();
      if (f) {
        for (auto arg : f.getArguments()) {
          if (op.getTarget() == arg)
            return false;
          else if (op.getSource() == arg)
            return false;
        }
      }
      return true;
    });
    RewritePatternSet patterns(ctx);
    patterns.add<DmaToNpuPattern, HerdLoadToNpuPattern, SegmentLoadToNpuPattern,
                 ModuleMetadataToNpuPattern, L1MemRefStoreOpConversion,
                 L1AffineStoreOpConversion, HostMemRefCopyOpConversion,
                 AIRRtAllocOpConversion, AIRRtDeallocOpConversion>(ctx);

    if (failed(applyPartialConversion(module, target, std::move(patterns))))
      signalPassFailure();

    // Simplify arith ops (from airrt-to-npu)
    RewritePatternSet canoPatterns_2(ctx);
    canoPatterns_2.insert<RelocateAssumeAlignmentOp>(ctx);
    arith::IndexCastOp::getCanonicalizationPatterns(canoPatterns_2, ctx);
    (void)applyPatternsGreedily(module, std::move(canoPatterns_2));

    // Unroll any affine for loops
    unrollAffineFors(module);

    // Buffer npu.dma_memcpy_nd memref to function's argument list.
    RewritePatternSet castPattern(ctx);
    air::populateBufferMemrefToFuncArgsPattern(castPattern);
    (void)applyPatternsGreedily(module, std::move(castPattern));

    // Optimization: purge npu wait on device inbound shim data movements.
    removeNpuWaitOnInboundMemcpy(module);

    // Renumber npu dma ops
    renumberNpuDmaOps(module.getBody());

    // Configure the tile trace units and the shimDMA
    if (clTraceSize > 0)
      if (failed(insertNpuWrite32ForTrace(module, clTraceSize, clTraceOffset)))
        signalPassFailure();

    RewritePatternSet funcToSeqPatterns(ctx);
    funcToSeqPatterns.add<ControlFuncConversion>(ctx);

    if (failed(applyPartialConversion(module, target,
                                      std::move(funcToSeqPatterns))))
      signalPassFailure();
  }

  void moveFuncOpToEndOfDeviceOp(ModuleOp module) {
    // Move func op to the end of device op's body
    SmallVector<Operation *> segs;
    module.walk([&](Operation *o) {
      if (isa<SegmentLoadOp, HerdLoadOp>(o)) {
        segs.push_back(o);
      }
    });
    for (auto s : segs) {
      auto f = s->getParentOfType<func::FuncOp>();
      auto d = getDeviceForSegmentLoad(s);
      if (!f || !d)
        continue;
      f->moveBefore(d.getBody()->getTerminator());
    }
  }

  // Generate npu wait ops from blocking airrt.wait_all ops.
  void generateNpuWaitFromAIRRtWaitAll(ModuleOp module) {

    // Canonicalize airrt.wait_all, to remove redundant ops.
    auto ctx = module.getContext();
    RewritePatternSet patterns(ctx);
    airrt::WaitAllOp::getCanonicalizationPatterns(patterns, ctx);
    patterns.insert<AIRRtWaitAllOpToNpuWaitPattern>(ctx);
    (void)applyPatternsGreedily(module, std::move(patterns));

    // Dma event tokens are no longer needed. Purge them.
    SmallVector<DmaMemcpyNdOp> dmas;
    module.walk([&](DmaMemcpyNdOp dma) { dmas.push_back(dma); });
    for (auto dma : dmas) {
      if (dma->getNumResults()) {
        OpBuilder builder(dma);
        SmallVector<Type, 1> tys;
        auto newOp = builder.create<DmaMemcpyNdOp>(dma->getLoc(), tys,
                                                   dma->getOperands());
        newOp->setAttrs(dma->getDiscardableAttrDictionary());
        dma->erase();
      }
    }
  }

  // Set all X and Y values of airrt::dma_memcpy_nd ops to 0.
  void purgeAIRRtDmaXAndY(ModuleOp module) {
    auto i64Ty = IntegerType::get(module.getContext(), 64);
    SmallVector<airrt::DmaMemcpyNdOp> dmas;
    module.walk([&](airrt::DmaMemcpyNdOp dma) { dmas.push_back(dma); });
    for (auto dma : dmas) {
      OpBuilder builder(dma);
      bool resetX = !(getConstantIntValue(dma.getX()) &&
                      *getConstantIntValue(dma.getX()) == 0);
      bool resetY = !(getConstantIntValue(dma.getY()) &&
                      *getConstantIntValue(dma.getY()) == 0);
      if (resetX)
        dma.getXMutable().assign(builder.create<arith::ConstantOp>(
            dma->getLoc(), i64Ty, IntegerAttr::get(i64Ty, 0)));
      if (resetY)
        dma.getYMutable().assign(builder.create<arith::ConstantOp>(
            dma->getLoc(), i64Ty, IntegerAttr::get(i64Ty, 0)));
    }
  }

  void purgeDuplicateShimDmaAllocs(ModuleOp module) {
    llvm::SetVector<AIE::ShimDMAAllocationOp> allocs;
    module.walk([&](AIE::ShimDMAAllocationOp alloc) { allocs.insert(alloc); });
    llvm::SmallSet<AIE::ShimDMAAllocationOp, 1> uniqueAllocs;

    // Map each unique set of <dir, chan, col> to a shim dma alloc op
    DenseMap<StringRef, StringRef> uniqueAllocMap;
    for (auto alloc : allocs) {
      std::tuple<bool, int, int> allocInfo = {
          alloc.getChannelDir() == AIE::DMAChannelDir::MM2S,
          alloc.getChannelIndex(), alloc.getCol()};

      auto it =
          llvm::find_if(uniqueAllocs, [&](AIE::ShimDMAAllocationOp ualloc) {
            std::tuple<bool, int, int> uallocInfo = {
                ualloc.getChannelDir() == AIE::DMAChannelDir::MM2S,
                ualloc.getChannelIndex(), ualloc.getCol()};
            return allocInfo == uallocInfo;
          });
      if (it != uniqueAllocs.end()) {
        AIE::ShimDMAAllocationOp uniqueAlloc = *it;
        uniqueAllocMap[alloc.getSymName()] = uniqueAlloc.getSymName();
      } else {
        uniqueAllocs.insert(alloc);
        uniqueAllocMap[alloc.getSymName()] = alloc.getSymName();
      }
    }

    // Replace all uses of metadata to unique
    module.walk([&](DmaMemcpyNdOp dma) {
      if (!dma->hasAttr("metadata"))
        return;
      StringRef metadata =
          dma->getAttrOfType<mlir::FlatSymbolRefAttr>("metadata").getValue();
      if (!uniqueAllocMap.count(metadata))
        return;
      if (uniqueAllocMap[metadata] != metadata) {
        dma->setAttr("metadata",
                     FlatSymbolRefAttr::get(dma->getContext(),
                                            uniqueAllocMap[metadata]));
      }
    });
  }

  void unrollAffineFors(ModuleOp module) {
    // Taking into account for loop nests
    module.walk([&](mlir::func::FuncOp f) {
      SmallVector<affine::AffineForOp> afos;
      for (auto op : f.getOps<affine::AffineForOp>()) {
        afos.push_back(op);
      }
      for (auto op : afos) {
        unrollAffineFor(op);
        // Renumber unrolled memcpy ops
        int unrolled_op_id = 0;
        f.walk([&](airrt::DmaMemcpyNdOp dma) {
          if (dma->hasAttr("unrolled")) {
            auto metadata =
                dma->getAttrOfType<mlir::FlatSymbolRefAttr>("metadata")
                    .getValue()
                    .str();
            // Start from unrolled_op_id 1
            if (unrolled_op_id)
              dma->setAttr("metadata", FlatSymbolRefAttr::get(
                                           dma->getContext(),
                                           metadata + "_" +
                                               std::to_string(unrolled_op_id)));
            unrolled_op_id++;
            dma->removeAttr("unrolled");
          }
        });
      }
    });
  }

  void unrollAffineFor(affine::AffineForOp affine_for_op) {
    SmallVector<affine::AffineForOp> afos;
    affine_for_op.walk([&](affine::AffineForOp afo) { afos.push_back(afo); });
    for (auto afo : afos)
      (void)loopUnrollFull(afo);
  }

  void unrollSCFFors(ModuleOp module) {
    SmallVector<scf::ForOp> scf_fors;
    module.walk([&](mlir::func::FuncOp f) {
      f.walk([&](scf::ForOp for_op) { scf_fors.push_back(for_op); });
    });
    for (auto for_op : scf_fors) {
      std::optional<int64_t> lbCstOp =
          mlir::getConstantIntValue(for_op.getLowerBound());
      std::optional<int64_t> ubCstOp =
          mlir::getConstantIntValue(for_op.getUpperBound());
      std::optional<int64_t> stepCstOp =
          mlir::getConstantIntValue(for_op.getStep());
      if (lbCstOp && ubCstOp && stepCstOp) {
        int64_t tripCount = llvm::divideCeilSigned(
            ubCstOp.value() - lbCstOp.value(), stepCstOp.value());
        (void)loopUnrollByFactor(for_op, tripCount);
      }
    }
  }

  void purgeSCFParContainingOnlyWaitAllOps(ModuleOp module) {
    SmallVector<scf::ParallelOp> scf_pars;
    module.walk([&](mlir::func::FuncOp f) {
      f.walk([&](scf::ParallelOp par_op) { scf_pars.push_back(par_op); });
    });
    OpBuilder builder(module);
    for (auto par_op : scf_pars) {
      bool containsOnlyWaitAll = true;
      par_op.walk([&](Operation *o) {
        if (isa<airrt::WaitAllOp>(o))
          return;
        else if (isa<scf::ParallelOp>(o))
          return;
        else if (o->mightHaveTrait<OpTrait::IsTerminator>())
          return;
        else {
          containsOnlyWaitAll = false;
          return;
        }
      });
      builder.setInsertionPoint(par_op);
      auto newWaitAll = builder.create<airrt::WaitAllOp>(
          par_op->getLoc(), airrt::EventType::get(par_op->getContext()),
          par_op.getInitVals());
      for (auto res : par_op->getResults())
        res.replaceAllUsesWith(newWaitAll->getResult(0));
      par_op->erase();
    }
  }

  std::optional<AIE::ShimDMAAllocationOp>
  getAllocOpForSymbol(SmallVector<AIE::ShimDMAAllocationOp> shimDmaAllocOps,
                      StringRef sym_name) {
    for (auto shimDmaAllocOp : shimDmaAllocOps)
      if (shimDmaAllocOp.getSymName() == sym_name)
        return shimDmaAllocOp;
    return std::nullopt;
  }

  std::optional<AIE::ObjectFifoCreateOp> getObjectFifoCreateOpForSymbol(
      SmallVector<AIE::ObjectFifoCreateOp> objectFifoCreateOps,
      StringRef sym_name) {
    for (auto objectFifoCreateOp : objectFifoCreateOps)
      if (objectFifoCreateOp.getSymName().str() == sym_name.str())
        return objectFifoCreateOp;
    return std::nullopt;
  }

  // Remove npu wait op on inbound dma data movements.
  // TODO: this is an aggressive optimization which might prove problematic for
  // some applications. To be revised.
  void removeNpuWaitOnInboundMemcpy(ModuleOp module) {
    SmallVector<mlir::func::FuncOp> funcOps;
    module.walk([&](mlir::func::FuncOp f) { funcOps.push_back(f); });
    for (auto f : funcOps) {
      SmallVector<AIEX::NpuDmaWaitOp> waits;
      f.walk([&](AIEX::NpuDmaWaitOp wait) { waits.push_back(wait); });
      auto d = f->getParentOfType<AIE::DeviceOp>();

      SmallVector<AIE::ShimDMAAllocationOp> shimDmaAllocOps;
      if (d)
        d.walk([&](AIE::ShimDMAAllocationOp shimDmaAllocOp) {
          shimDmaAllocOps.push_back(shimDmaAllocOp);
        });
      // Performance optimization: instead of repeating calls to
      // getAllocOpForSymbol with the same symbol name, cache the result of the
      // first call and use the cache for subsequent calls. This dramatically
      // improves compile time for some designs.
      llvm::DenseMap<StringRef, std::optional<AIE::ShimDMAAllocationOp>>
          allocationCache;
      auto getAllocOpForSymbolWithCaching = [&](StringRef sym_name) {
        auto iter = allocationCache.find(sym_name);
        if (iter != allocationCache.end()) {
          return iter->second;
        }
        auto infaOp = getAllocOpForSymbol(shimDmaAllocOps, sym_name);
        allocationCache.insert({sym_name, infaOp});
        return infaOp;
      };

      if (!d)
        continue;
      OpBuilder builder(f);
      for (auto wait : waits) {
        auto infoOp = getAllocOpForSymbolWithCaching(wait.getSymbol());
        if (!infoOp)
          continue;
        if (infoOp->getChannelDir() != AIE::DMAChannelDir::MM2S)
          continue;
<<<<<<< HEAD
        // Found dma op copying results to host
        auto col = builder.getI32IntegerAttr(infoOp->getCol());
        auto row = builder.getI32IntegerAttr(0);
        auto dir = builder.getI32IntegerAttr(0);
        auto chan = builder.getI32IntegerAttr(infoOp->getChannelIndex());
        auto col_num = builder.getI32IntegerAttr(1);
        auto row_num = builder.getI32IntegerAttr(1);
        // FIXME: setting the insertion point to the end is a hack for
        // RTP POC, so that the sync is after the rtp
        // writes and the herd lock aquire.
        // builder.setInsertionPoint(dma->getBlock()->getTerminator());
        builder.setInsertionPointAfter(dma);
        builder.create<AIEX::NpuSyncOp>(dma->getLoc(), col, row, dir, chan,
                                        col_num, row_num);
=======
        // Found dma op copying results from host to device
        wait->erase();
>>>>>>> 520bc6eb
      }
    }
  }

  // Each element of 'port' is a {Port_N_Master_Slave, Port_N_ID} pair. They
  // will be read sequentially to select up to 8 stream switch ports to monitor,
  // using the select register at address {col, row, offset}.
  void insertNpuWriteStreamSwitchEventSel(
      OpBuilder &builder, std::vector<std::pair<uint8_t, uint8_t>> &ports,
      uint32_t offset, IntegerAttr col, IntegerAttr row) {
    uint32_t v0 = 0;
    for (unsigned i = 0; i < std::min(ports.size(), 4UL); i++) {
      v0 |= (ports[i].second << (i * 8));
      v0 |= (ports[i].first << ((i * 8) + 5));
    }
    builder.create<AIEX::NpuWrite32Op>(builder.getUnknownLoc(), offset, v0,
                                       nullptr, col, row);
    uint32_t v1 = 0;
    if (ports.size() > 4)
      for (unsigned i = 4; i < std::min(ports.size(), 8UL); i++) {
        v1 |= (ports[i].second << ((i - 4) * 8));
        v1 |= (ports[i].first << (((i - 4) * 8) + 5));
      }
    builder.create<AIEX::NpuWrite32Op>(builder.getUnknownLoc(), offset + 0x4,
                                       v1, nullptr, col, row);
  }

  // up to 8 events (up to 64 bits) will be written to the 8 event slots (bytes)
  // at address {col, row, offset}
  void insertNpuWriteTraceEvents(OpBuilder &builder,
                                 SmallVectorImpl<uint32_t> &events,
                                 uint32_t offset, IntegerAttr col,
                                 IntegerAttr row) {
    uint32_t v0 = 0;
    for (unsigned i = 0; i < std::min(events.size(), 4UL); i++)
      v0 |= ((events[i] & 0xff) << (i * 8));
    uint32_t v1 = 0;
    if (events.size() > 4)
      for (unsigned i = 4; i < std::min(events.size(), 8UL); i++)
        v1 |= ((events[i] & 0xff) << ((i - 4) * 8));

    builder.create<AIEX::NpuWrite32Op>(builder.getUnknownLoc(), offset, v0,
                                       nullptr, col, row);
    builder.create<AIEX::NpuWrite32Op>(builder.getUnknownLoc(), offset + 0x4,
                                       v1, nullptr, col, row);
  }

  // configure events to monitor
  LogicalResult insertNpuWrite32ForTrace(ModuleOp module, int64_t trace_size,
                                         int64_t trace_offset) {
    SmallVector<mlir::func::FuncOp> funcOps;
    module.walk([&](mlir::func::FuncOp f) { funcOps.push_back(f); });

    for (auto f : funcOps) {
      OpBuilder builder(f);
      auto d = f->getParentOfType<AIE::DeviceOp>();
      if (!d)
        continue;

      auto &target_model = d.getTargetModel();
      std::map<int, int> chanToIdMap;
      if (f.getBody().empty())
        continue;
      builder.setInsertionPointToStart(&f.front());
      for (auto pktFlow : d.getOps<AIE::PacketFlowOp>()) {
        Region &r = pktFlow.getPorts();
        Block &b = r.front();
        int flowID = pktFlow.IDInt();
        AIE::Port sourcePort, destPort;
        AIE::TileOp srcTile, destTile;

        // find all packet flow with trace port as source
        for (Operation &Op : b.getOperations()) {
          if (auto pktSrc = dyn_cast<AIE::PacketSourceOp>(Op)) {
            srcTile = dyn_cast<AIE::TileOp>(pktSrc.getTile().getDefiningOp());
            sourcePort = pktSrc.port();
          } else if (auto pktDest = dyn_cast<AIE::PacketDestOp>(Op)) {
            destTile = dyn_cast<AIE::TileOp>(pktDest.getTile().getDefiningOp());
            destPort = pktDest.port();
          }
        }
        if (sourcePort.bundle != AIE::WireBundle::Trace)
          continue;

        int srcColIndex = srcTile.colIndex();
        int srcRowIndex = srcTile.rowIndex();
        int dstColIndex = destTile.colIndex();
        int dstRowIndex = destTile.rowIndex();
        if (!target_model.isCoreTile(srcColIndex, srcRowIndex) &&
            !target_model.isMemTile(srcColIndex, srcRowIndex)) {
          pktFlow->emitOpError("unsupported trace src.");
          return failure();
        }
        if (!target_model.isShimNOCTile(dstColIndex, dstRowIndex)) {
          pktFlow->emitOpError("unsupported trace dest.");
          return failure();
        }
        int pkt_type = 0;
        if (target_model.isMemTile(srcColIndex, srcRowIndex))
          pkt_type = 3;
        else if (sourcePort.channel == 1)
          pkt_type = 1;
        int buff_size = trace_size / target_model.columns();
        int buff_offset = trace_offset; // todo: get from func args?
        buff_offset += dstColIndex * buff_size;
        auto col = builder.getIntegerAttr(builder.getI32Type(), srcColIndex);
        auto row = builder.getIntegerAttr(builder.getI32Type(), srcRowIndex);

        // configure tile trace
        if (target_model.isCoreTile(srcColIndex, srcRowIndex)) {
          // event boardcast to sync timer
          uint32_t core_reg_timer_control = 0x34000;
          uint32_t core_reg_trace_control0 = 0x340D0;
          uint32_t core_reg_trace_control1 = 0x340D4;
          uint32_t core_event_broadcast_15 = 122;
          builder.create<AIEX::NpuWrite32Op>(
              builder.getUnknownLoc(), core_reg_timer_control,
              core_event_broadcast_15 << 8, nullptr, col, row);
          builder.create<AIEX::NpuWrite32Op>(
              builder.getUnknownLoc(), core_reg_trace_control0,
              core_event_broadcast_15 << 16, nullptr, col, row);
          builder.create<AIEX::NpuWrite32Op>(
              builder.getUnknownLoc(), core_reg_trace_control1,
              pkt_type << 12 | flowID, nullptr, col, row);

          // configure events to monitor
          // todo: allow user to specify?
          // INSTR_VECTOR, INSTR_EVENT_1, INSTR_EVENT_0, true,
          // PORT_RUNNING_1 PORT_RUNNING_0, LOCK_RELEASE_REQ,LOCK_ACQUIRE_REQ
          SmallVector<uint32_t> trace_events = {37, 34, 33, 1, 79, 75, 45, 44};
          uint32_t core_reg_trace_event0 = 0x340E0;
          insertNpuWriteTraceEvents(builder, trace_events,
                                    core_reg_trace_event0, col, row);

          // configure ports to monitor
          // todo: allow user to specify?
          // {Port_N_Master_Slave, Port_N_ID}
          std::vector<std::pair<uint8_t, uint8_t>> ports{{1, 1}, {0, 1}};
          uint32_t core_reg_strm_sw_event_sel_0 = 0x3FF00;
          insertNpuWriteStreamSwitchEventSel(
              builder, ports, core_reg_strm_sw_event_sel_0, col, row);

        } else if (target_model.isMemTile(dstColIndex, srcRowIndex)) {
          // event boardcast to sync timer
          uint32_t mem_reg_timer_control = 0x94000;
          uint32_t mem_reg_trace_control0 = 0x940D0;
          uint32_t mem_reg_trace_control1 = 0x940D4;
          uint32_t mem_event_broadcast_15 = 157;
          builder.create<AIEX::NpuWrite32Op>(
              builder.getUnknownLoc(), mem_reg_timer_control,
              mem_event_broadcast_15 << 8, nullptr, col, row);
          builder.create<AIEX::NpuWrite32Op>(
              builder.getUnknownLoc(), mem_reg_trace_control0,
              mem_event_broadcast_15 << 16, nullptr, col, row);
          builder.create<AIEX::NpuWrite32Op>(
              builder.getUnknownLoc(), mem_reg_trace_control1,
              pkt_type << 12 | flowID, nullptr, col, row);

          // configure events to monitor
          // todo: allow user to specify?
          // PORT_RUNNING_2, PORT_RUNNING_1, PORT_RUNNING_0, true,
          // PORT_RUNNING_6, PORT_RUNNING_5, PORT_RUNNING_4, PORT_RUNNING_3
          SmallVector<uint32_t> trace_events = {88,  84,  80, 1,
                                                104, 100, 96, 92};
          uint32_t mem_reg_trace_event0 = 0x940E0;
          insertNpuWriteTraceEvents(builder, trace_events, mem_reg_trace_event0,
                                    col, row);

          // {Port_N_Master_Slave, Port_N_ID}
          std::vector<std::pair<uint8_t, uint8_t>> ports{
              {1, 0}, {1, 1}, {1, 2}, {0, 0}, {0, 1}, {0, 2}, {0, 3}};
          uint32_t mem_reg_strm_sw_event_sel_0 = 0xB0F00;
          insertNpuWriteStreamSwitchEventSel(
              builder, ports, mem_reg_strm_sw_event_sel_0, col, row);
        }

        // configure shim tile
        if (chanToIdMap.count(dstColIndex) == 0)
          chanToIdMap[dstColIndex] = 15;
        int bdID = chanToIdMap[dstColIndex];
        if (bdID < 4) {
          pktFlow->emitOpError("runs out of bd_id.");
          return failure();
        }

        builder.create<AIEX::NpuWriteBdOp>(
            builder.getUnknownLoc(), dstColIndex, bdID, buff_size, buff_offset,
            /*enable_packet*/ 1, /*out_of_order_id*/ 0,
            /*packet_id*/ flowID, pkt_type,
            /* d0_size */ 0, /* d0_stride */ 0, /* d1_size */ 0,
            /* d1_stride */ 0, /* d2_size */ 0, /* d2_stride */ 0,
            /* iteration_current */ 0, /* iteration_size */ 0,
            /* iteration_stride */ 0, /* next_bd */ 0, dstRowIndex,
            /* use_next_bd */ 0,
            /* valid_bd */ 1, /* lock_rel_val */ 0, /* lock_rel_id */ 0,
            /* lock_acq_enable */ 0, /* lock_acq_val */ 0, /* lock_acq_id */ 0,
            /* d0_zero_before */ 0, /* d1_zero_before */ 0,
            /* d2_zero_before */ 0,
            /* d0_zero_after */ 0, /* d1_zero_after */ 0,
            /* d2_zero_after */ 0);
        uint32_t addr = (dstColIndex << target_model.getColumnShift()) |
                        (0x1D004 + bdID * 0x20);
        builder.create<AIEX::NpuAddressPatchOp>(builder.getUnknownLoc(), addr,
                                                /* ddr_id */ 2, buff_offset);

        int address;
        if (destPort.channel == 0)
          address = 0x1D204;
        else if (destPort.channel == 1)
          address = 0x1D20C;
        else {
          pktFlow->emitOpError("unknown trace dest.");
          return failure();
        }
        builder.create<AIEX::NpuWrite32Op>(
            builder.getUnknownLoc(), address, bdID, nullptr,
            builder.getIntegerAttr(builder.getI32Type(), dstColIndex),
            builder.getIntegerAttr(builder.getI32Type(), dstRowIndex));
        chanToIdMap[dstColIndex]--;
      }

      // broadcast event to sync timer
      auto zero = builder.getIntegerAttr(builder.getI32Type(), 0);
      builder.create<AIEX::NpuWrite32Op>(builder.getUnknownLoc(), 0x34000,
                                         127 << 8, nullptr, zero, zero);
      builder.create<AIEX::NpuWrite32Op>(builder.getUnknownLoc(), 0x3404C, 127,
                                         nullptr, zero, zero);
      builder.create<AIEX::NpuWrite32Op>(builder.getUnknownLoc(), 0x34008, 127,
                                         nullptr, zero, zero);
    }
    return success();
  }

  // Renumber aiex.npu.dma_memcpy_nd ops per column of AIEs.
  void renumberNpuDmaOps(Block *blk) {
    std::map<int, int> chanToIdMap;
    AIE::DeviceOp d = nullptr;
    blk->walk([&](AIE::DeviceOp op) { d = op; });
    SmallVector<AIE::ShimDMAAllocationOp> shimDmaAllocOps;
    if (d)
      d.walk([&](AIE::ShimDMAAllocationOp shimDmaAllocOp) {
        shimDmaAllocOps.push_back(shimDmaAllocOp);
      });
    // Performance optimization: instead of repeating calls to
    // getAllocOpForSymbol with the same symbol name, cache the result of the
    // first call and use the cache for subsequent calls. This dramatically
    // improves compile time for some designs.
    llvm::DenseMap<StringRef, std::optional<AIE::ShimDMAAllocationOp>>
        allocationCache;
    auto getAllocOpForSymbolWithCaching = [&](StringRef sym_name) {
      auto iter = allocationCache.find(sym_name);
      if (iter != allocationCache.end()) {
        return iter->second;
      }
      auto infaOp = getAllocOpForSymbol(shimDmaAllocOps, sym_name);
      allocationCache.insert({sym_name, infaOp});
      return infaOp;
    };
    SmallVector<AIE::ObjectFifoCreateOp> objectFifoCreateOps;
    if (d)
      d.walk([&](AIE::ObjectFifoCreateOp objectFifoCreateOp) {
        objectFifoCreateOps.push_back(objectFifoCreateOp);
      });
    OpBuilder builder(blk->getParentOp());
    blk->walk([&](Operation *op) {
      auto dma = dyn_cast<AIEX::NpuDmaMemcpyNdOp>(op);
      auto sync = dyn_cast<AIEX::NpuSyncOp>(op);
      auto wait = dyn_cast<AIEX::NpuDmaWaitOp>(op);
      if (sync || wait) {
        chanToIdMap.clear();
        return;
      }
      if (!dma)
        return;
      builder.setInsertionPoint(dma);
      int col = -1;
      if (d) {
        if (auto infoOp = getAllocOpForSymbolWithCaching(dma.getMetadata())) {
          col = infoOp->getCol();
        } else if (auto objFifoCreateOp = getObjectFifoCreateOpForSymbol(
                       objectFifoCreateOps, dma.getMetadata())) {
          auto prodTileOp =
              objFifoCreateOp->getProducerTile().getDefiningOp<AIE::TileOp>();
          if (prodTileOp.isShimTile())
            col = prodTileOp.colIndex();
          for (auto consumerTileOp : objFifoCreateOp->getConsumerTiles()) {
            auto consTileOp = consumerTileOp.getDefiningOp<AIE::TileOp>();
            if (consTileOp.isShimTile()) {
              col = consTileOp.colIndex();
            }
          }
        }
      }
      if (!chanToIdMap.count(col))
        chanToIdMap[col] = 0;
      dma->setAttr("id", mlir::IntegerAttr::get(
                             mlir::IntegerType::get(dma->getContext(), 64),
                             chanToIdMap[col]++));
    });
  }
};

} // namespace

namespace xilinx {
namespace airrt {

std::unique_ptr<mlir::Pass> createAIRRtToNpuPass() {
  return std::make_unique<AIRRtToNpuPass>();
}

} // namespace airrt
} // namespace xilinx<|MERGE_RESOLUTION|>--- conflicted
+++ resolved
@@ -226,8 +226,7 @@
       return WalkResult::interrupt();
     });
     if (size_x < 0 || size_y < 0 || loc_x < 0 || loc_y < 0) {
-      op.emitWarning(
-            "airrt.herd_metadata missing or incomplete.");
+      op.emitWarning("airrt.herd_metadata missing or incomplete.");
       return failure();
     }
 
@@ -252,10 +251,10 @@
         }
         // FIXME: this should depend on the metadata to enable and to get the id
         if (op.getNumOperands())
-          rewriter.create<AIEX::NpuWrite32Op>(op.getLoc(), 0x0001F000, 0x1,
-                                              nullptr,
-                                              rewriter.getI32IntegerAttr(phys_x),
-                                              rewriter.getI32IntegerAttr(phys_y));
+          rewriter.create<AIEX::NpuWrite32Op>(
+              op.getLoc(), 0x0001F000, 0x1, nullptr,
+              rewriter.getI32IntegerAttr(phys_x),
+              rewriter.getI32IntegerAttr(phys_y));
       }
     }
     rewriter.eraseOp(op);
@@ -1050,25 +1049,8 @@
           continue;
         if (infoOp->getChannelDir() != AIE::DMAChannelDir::MM2S)
           continue;
-<<<<<<< HEAD
-        // Found dma op copying results to host
-        auto col = builder.getI32IntegerAttr(infoOp->getCol());
-        auto row = builder.getI32IntegerAttr(0);
-        auto dir = builder.getI32IntegerAttr(0);
-        auto chan = builder.getI32IntegerAttr(infoOp->getChannelIndex());
-        auto col_num = builder.getI32IntegerAttr(1);
-        auto row_num = builder.getI32IntegerAttr(1);
-        // FIXME: setting the insertion point to the end is a hack for
-        // RTP POC, so that the sync is after the rtp
-        // writes and the herd lock aquire.
-        // builder.setInsertionPoint(dma->getBlock()->getTerminator());
-        builder.setInsertionPointAfter(dma);
-        builder.create<AIEX::NpuSyncOp>(dma->getLoc(), col, row, dir, chan,
-                                        col_num, row_num);
-=======
         // Found dma op copying results from host to device
         wait->erase();
->>>>>>> 520bc6eb
       }
     }
   }
