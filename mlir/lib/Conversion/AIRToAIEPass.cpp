--- conflicted
+++ resolved
@@ -92,7 +92,7 @@
     for (int i = 0, e = aie_target.columns(); i < e; i++)
       if (aie_target.isShimNOCTile(i, 0)) {
         shim_columns.push_back(i);
-        shim_dma_channels = getNumDestSwitchboxConnections(i, 0, AIE::WireBundle::FIFO);
+        shim_dma_channels = aie_target.getNumDestSwitchboxConnections(i, 0, AIE::WireBundle::FIFO);
       }
   }
 
@@ -135,7 +135,7 @@
         if (aie_target.isMemTile(i, j)) {
           memTile_columns.push_back(i);
           memTile_rows.push_back(j);
-          memTile_dma_channels = getNumDestSwitchboxConnections(i, j, AIE::WireBundle::DMA);
+          memTile_dma_channels = aie_target.getNumDestSwitchboxConnections(i, j, AIE::WireBundle::DMA);
         }
   }
 
@@ -955,8 +955,6 @@
   (void)applyPatternsAndFoldGreedily(m, std::move(patterns));
 }
 
-<<<<<<< HEAD
-=======
 void L2MemrefToMemTileMap(
     AIE::DeviceOp m,
     std::map<memref::AllocOp, AIE::TileOp> &memrefToMemTileMap) {
@@ -1036,7 +1034,6 @@
   }
 }
 
->>>>>>> 6bc764f3
 struct LowerAIRChannelsPattern : public OpRewritePattern<air::ChannelOp> {
   using OpRewritePattern<air::ChannelOp>::OpRewritePattern;
 
@@ -1049,14 +1046,6 @@
     if (!device)
       return failure();
 
-<<<<<<< HEAD
-    // for now, objectFifo does not support broadcast (one-to-many in space)
-    if (channel->hasAttr("broadcast_pattern") ||
-        channel->hasAttr("broadcast_shape"))
-      return failure();
-
-=======
->>>>>>> 6bc764f3
     // SpecializeChannelBundlePattern should have removed them
     if (channel.getBundleSize() > 1)
       return failure();
@@ -1071,31 +1060,6 @@
     Value producerTile;
     if (channelPuts.size() > 0) {
       if (channelPuts.size() > 1)
-<<<<<<< HEAD
-        return channel.emitOpError("channel lowering currently does not support many-to-one/many");
-
-      for (auto put : channelPuts) {
-        // find AIE tiles and their cores based on memory hierarchy levels
-        MemRefType srcMemref = put.getSrc().getType().cast<MemRefType>();
-        int src_space = srcMemref.getMemorySpaceAsInt();
-        if (src_space == (int)air::MemorySpace::L1) {
-          AIE::CoreOp producerCore = put->getParentOfType<AIE::CoreOp>();
-          if (!producerCore)
-            return failure();
-          producerTile = producerCore.getTileOp();
-        } else if (src_space == (int)air::MemorySpace::L2) {
-          return failure();
-          producerTile = memTileAlloc.getMemTile(device, src_space,
-                                                (int)air::MemorySpace::L1);
-        } else {
-          return put.emitOpError("unsupported memory space");
-        }
-      }
-    } else {
-      // put from L3
-      producerTile = shimTileAlloc.getShimTile(device, (int)air::MemorySpace::L3,
-                                               (int)air::MemorySpace::L1);
-=======
         return channel.emitOpError(
             "channel lowering currently does not support many-to-one/many");
       auto res = findChannelPutGetTile<ChannelPutOp>(channelPuts[0],
@@ -1106,7 +1070,6 @@
       // put from L3
       producerTile = shimTileAlloc.getShimTile(
           device, (int)air::MemorySpace::L3, (int)air::MemorySpace::L1);
->>>>>>> 6bc764f3
     }
 
     // put/get come in pairs, if one is missing then it's L3
@@ -1115,28 +1078,6 @@
     if (channelGets.size() > 1 && !channel.isBroadcast())
       return channel.emitOpError("has multiple gets but no broadcast shape");
 
-<<<<<<< HEAD
-      for (auto get : channelGets) {
-        // find AIE tiles and their cores based on memory hierarchy levels
-        MemRefType dstMemref = get.getDst().getType().cast<MemRefType>();
-        int dst_space = dstMemref.getMemorySpaceAsInt();
-        if (dst_space == (int)air::MemorySpace::L1) {
-          AIE::CoreOp consumerCore = get->getParentOfType<AIE::CoreOp>();
-          if (!consumerCore)
-            return failure();
-          consumerTile = consumerCore.getTileOp();
-        } else if (dst_space == (int)air::MemorySpace::L2) {
-          consumerTile = shimTileAlloc.getShimTile(
-              device, (int)air::MemorySpace::L1, (int)air::MemorySpace::L3);
-        } else
-          return put.emitOpError("unsupported memory space");
-        }
-      }
-    } else {
-      // get from L3
-      consumerTile = shimTileAlloc.getShimTile(
-          device, (int)air::MemorySpace::L1, (int)air::MemorySpace::L3);
-=======
     int expectedGets = channel.isBroadcast() ? channel.getBroadcastNum() : 1;
     for (auto get : channelGets) {
       auto res =
@@ -1150,7 +1091,6 @@
       consumerTile = shimTileAlloc.getShimTile(
           device, (int)air::MemorySpace::L1, (int)air::MemorySpace::L3);
       consumers.push_back(consumerTile);
->>>>>>> 6bc764f3
     }
 
     if (!datatype)
@@ -1176,16 +1116,9 @@
       // clear any dependence to put
       if (put.getAsyncToken())
         for (auto u : put.getAsyncToken().getUsers())
-<<<<<<< HEAD
-          if (auto async_u = dyn_cast<air::AsyncOpInterface>(u)) {
-            air::eraseAsyncDependencyFromAsyncOp(async_u, put.getAsyncToken());
-          }
-          // TODO: complete else
-=======
           if (auto async_u = dyn_cast<air::AsyncOpInterface>(u))
             air::eraseAsyncDependencyFromAsyncOp(async_u, put.getAsyncToken());
       // TODO: complete else
->>>>>>> 6bc764f3
     }
     for (auto get : channelGets) {
       rewriteChannelAllocs<ChannelGetOp>(rewriter, get, objFifo,
@@ -1196,47 +1129,29 @@
       if (get.getAsyncToken())
         // clear any dependence to get
         for (auto u : get.getAsyncToken().getUsers())
-<<<<<<< HEAD
-          if (auto async_u = dyn_cast<air::AsyncOpInterface>(u)) {
-            air::eraseAsyncDependencyFromAsyncOp(async_u, get.getAsyncToken());
-          }
-          // TODO: complete else
-=======
           if (auto async_u = dyn_cast<air::AsyncOpInterface>(u))
             air::eraseAsyncDependencyFromAsyncOp(async_u, get.getAsyncToken());
       // TODO: complete else
->>>>>>> 6bc764f3
     }
     // erase deallocs
     for (auto o : erased_deallocs)
       rewriter.eraseOp(o);
-<<<<<<< HEAD
-    
-=======
-
->>>>>>> 6bc764f3
     // erase channel puts and gets
     for (auto get : channelGets)
       rewriter.eraseOp(get);
     for (auto put : channelPuts)
       rewriter.eraseOp(put);
-<<<<<<< HEAD
-    
-=======
-
->>>>>>> 6bc764f3
     // erase the channel
     rewriter.eraseOp(channel);
     return success();
   }
 
 private:
-<<<<<<< HEAD
-=======
   // find AIE cores and their tiles based on memory hierarchy levels
   template <typename MyOp>
   LogicalResult findChannelPutGetTile(MyOp op, Value *tile,
                                       AIE::AIEObjectFifoType *datatype) const {
+    auto device = op->template getParentOfType<AIE::DeviceOp>();
     MemRefType memref = op.getMemref().getType().template cast<MemRefType>();
     int mem_space = memref.getMemorySpaceAsInt();
     *datatype = AIE::AIEObjectFifoType::get(
@@ -1247,58 +1162,46 @@
         return op.emitOpError("could not retrieve core for channel put/get op");
       *tile = core.getTileOp();
       return success();
+    } else if (mem_space == (int)air::MemorySpace::L2) {
+      if (isa<ChannelPutOp>(op)) {
+        *tile = memTileAlloc.getMemTile(device, mem_space,
+                                       (int)air::MemorySpace::L1);
+      } else {
+        *tile = memTileAlloc.getMemTile(device, (int)air::MemorySpace::L1,
+                                       mem_space);
+      }
+      return success();
     } else {
-      // TODO: complete for L2
       return op.emitOpError("unsupported memory space");
     }
   }
 
->>>>>>> 6bc764f3
   AIE::ObjectFifoCreateOp createObjectFifo(OpBuilder &builder,
                                            AIE::AIEObjectFifoType datatype,
                                            Value prodTile,
                                            const std::vector<Value> &consTile,
-<<<<<<< HEAD
-                                           int depth, StringRef name) {
-    AIE::ObjectFifoCreateOp fifo = builder.create<AIE::ObjectFifoCreateOp>(
-        builder.getUnknownLoc(), datatype, prodTile, consTile,
-        builder.getIntegerAttr(builder.getI32Type(), depth));
-    fifo->setAttr(SymbolTable::getSymbolAttrName(), builder.getStringAttr(name));
-=======
                                            int depth, StringRef name) const {
     AIE::ObjectFifoCreateOp fifo = builder.create<AIE::ObjectFifoCreateOp>(
         builder.getUnknownLoc(), builder.getStringAttr(name), prodTile,
         consTile, builder.getIntegerAttr(builder.getI32Type(), depth),
         datatype);
->>>>>>> 6bc764f3
     return fifo;
   }
 
   template <typename MyOp>
   void rewriteChannelAllocs(PatternRewriter &rewriter, MyOp op,
                             AIE::ObjectFifoCreateOp objFifo,
-<<<<<<< HEAD
-                            AIE::ObjectFifoPort port) {
-    auto elementType =
-        objFifo.getType().dyn_cast<AIE::AIEObjectFifoType>().getElementType();
-=======
                             AIE::ObjectFifoPort port) const {
 
     AIE::AIEObjectFifoType ofTy =
         cast<AIE::AIEObjectFifoType>(objFifo.getElemType());
     auto elementType = ofTy.getElementType();
->>>>>>> 6bc764f3
     auto acqType = AIE::AIEObjectFifoSubviewType::get(elementType);
 
     rewriter.setInsertionPoint(&op->getBlock()->front());
     AIE::ObjectFifoAcquireOp producerAcq =
-<<<<<<< HEAD
-        rewriter.create<AIE::ObjectFifoAcquireOp>(rewriter.getUnknownLoc(),
-                                                  acqType, port, objFifo, 1);
-=======
         rewriter.create<AIE::ObjectFifoAcquireOp>(
             rewriter.getUnknownLoc(), acqType, port, objFifo.getName(), 1);
->>>>>>> 6bc764f3
     rewriter.setInsertionPointAfter(producerAcq);
     AIE::ObjectFifoSubviewAccessOp producerAccess =
         rewriter.create<AIE::ObjectFifoSubviewAccessOp>(
@@ -1310,40 +1213,20 @@
       rewriter.replaceOp(a.getOperation(), producerAccess.getOutput());
   }
 
-<<<<<<< HEAD
-  template <typename T> void push_back_if_unique(std::vector<T> &vec, T entry) {
-    if (std::find(vec.begin(), vec.end(), entry) == vec.end()) {
-      vec.push_back(entry);
-    }
-  }
-
-=======
->>>>>>> 6bc764f3
   template <typename MyOp>
   void rewriteChannelDeallocs(PatternRewriter &rewriter, MyOp op,
                               AIE::ObjectFifoCreateOp objFifo,
                               AIE::ObjectFifoPort port,
-<<<<<<< HEAD
-                              std::vector<Operation *> &erased_deallocs) {
-=======
                               std::vector<Operation *> &erased_deallocs) const {
->>>>>>> 6bc764f3
     for (auto u : op.getMemref().getDefiningOp()->getUsers()) {
       if (auto dealloc = dyn_cast<memref::DeallocOp>(u)) {
         rewriter.setInsertionPoint(&op->getBlock()->back());
         rewriter.create<AIE::ObjectFifoReleaseOp>(dealloc->getLoc(), port,
-<<<<<<< HEAD
-                                                  objFifo, 1);
-        // Delete ops at the end of the rewrite pattern to avoid repeatedly
-        // deleting the same op
-        push_back_if_unique<Operation *>(erased_deallocs, dealloc.getOperation());
-=======
                                                   objFifo.getName(), 1);
         // Delete ops at the end of the rewrite pattern to avoid repeatedly
         // deleting the same op
         push_back_if_unique<Operation *>(erased_deallocs,
                                          dealloc.getOperation());
->>>>>>> 6bc764f3
       }
     }
   }
@@ -2527,7 +2410,8 @@
         renumberChannelOps(device.getBody());
         LowerAIRPingPong(device);
         ShimTileAllocator shimTileAlloc(device.getTargetModel());
-        lowerAIRChannels(device, shimTileAlloc);
+        MemTileAllocator memTileAlloc(device.getTargetModel());
+        lowerAIRChannels(device, shimTileAlloc, memTileAlloc);
         allocL1Buffers(device, tileToHerdMap);
       } else {
 
@@ -2548,13 +2432,11 @@
 
       lowerAIRMemcpyOp<air::DmaMemcpyNdOp>(device, shimDmaAlloc, options);
 
-<<<<<<< HEAD
       ShimTileAllocator shimTileAlloc(device.getTargetModel());
       MemTileAllocator memTileAlloc(device.getTargetModel());
       lowerAIRChannels(device, shimTileAlloc, memTileAlloc);
-=======
+      
       lowerPipelineGetPut(device, tileToHerdMap);
->>>>>>> 6bc764f3
 
       SmallVector<air::HerdOp, 4> herds;
       if (auto p = h->getParentOfType<air::SegmentOp>()) {
