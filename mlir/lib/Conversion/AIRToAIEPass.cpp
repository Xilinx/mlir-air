--- conflicted
+++ resolved
@@ -919,7 +919,6 @@
   (void)applyPatternsAndFoldGreedily(m, std::move(patterns));
 }
 
-<<<<<<< HEAD
 void fillChannelMap(std::map<std::vector<int>, Optional<Value>> &map,
                     std::vector<std::vector<int>> channelIndices) {
   for (auto indices : channelIndices)
@@ -938,7 +937,7 @@
     std::map<std::vector<int>, Optional<AIE::ObjectFifoCreateOp>> &objFifos,
     std::map<std::vector<int>, Optional<Value>> &prodTiles,
     std::map<std::vector<int>, Optional<Value>> &consTiles, int depth,
-    bool broadcast) {
+    StringRef name, bool broadcast) {
   // channels and objFifos currently don't support many-to-many/one broadcast
   if (broadcast && prodTiles.size() > 1)
     return failure();
@@ -952,7 +951,8 @@
     if (prodTiles.begin()->second) {
       AIE::ObjectFifoCreateOp fifo = builder.create<AIE::ObjectFifoCreateOp>(
           builder.getUnknownLoc(), datatype, *(prodTiles.begin()->second),
-          consumers, depth);
+          consumers, builder.getI32IntegerAttr(depth));
+      fifo->setAttr(SymbolTable::getSymbolAttrName(), builder.getStringAttr(name));
       for (auto const &[coord, tile] : consTiles)
         objFifos[coord] = fifo;
     }
@@ -962,24 +962,13 @@
       if (prodTiles[coord] && consTiles[coord]) {
         AIE::ObjectFifoCreateOp fifo = builder.create<AIE::ObjectFifoCreateOp>(
             builder.getUnknownLoc(), datatype, *(prodTiles[coord]),
-            *(consTiles[coord]), depth);
+            *(consTiles[coord]), builder.getI32IntegerAttr(depth));
+        fifo->setAttr(SymbolTable::getSymbolAttrName(), builder.getStringAttr(name));
         objFifos[coord] = fifo;
       }
     }
   }
   return success();
-=======
-AIE::ObjectFifoCreateOp createObjectFifo(OpBuilder &builder,
-                                         AIE::AIEObjectFifoType datatype,
-                                         Value prodTile,
-                                         const std::vector<Value> &consTile,
-                                         int depth, StringRef name) {
-  AIE::ObjectFifoCreateOp fifo = builder.create<AIE::ObjectFifoCreateOp>(
-      builder.getUnknownLoc(), datatype, prodTile, consTile,
-      builder.getIntegerAttr(builder.getI32Type(), depth));
-  fifo->setAttr(SymbolTable::getSymbolAttrName(), builder.getStringAttr(name));
-  return fifo;
->>>>>>> 8192de56
 }
 
 template <typename MyOp>
@@ -1027,15 +1016,8 @@
 
   LogicalResult matchAndRewrite(air::ChannelOp channel,
                                 PatternRewriter &rewriter) const override {
-<<<<<<< HEAD
-    auto aie_module = channel->getParentOfType<ModuleOp>();
+    auto device = channel->getParentOfType<AIE::DeviceOp>();
     int numSubchannels = channel.getBundleSize();
-=======
-    auto device = channel->getParentOfType<AIE::DeviceOp>();
-    if (channel.getBundleSize() > 1)
-      return failure();
-
->>>>>>> 8192de56
     std::vector<ChannelPutOp> channelPuts =
         getChannelPutOpThroughSymbol(channel, device);
     std::vector<ChannelGetOp> channelGets =
@@ -1092,17 +1074,10 @@
     // fill in missing entries with L3
     for (auto const &[key, tile] : producerTiles) {
       if (!tile) {
-        producerTile = shimTileAlloc.getShimTile(aie_module, src_space,
+        producerTile = shimTileAlloc.getShimTile(device, src_space,
                                                  (int)air::MemorySpace::L1);
         producerTiles[key] = producerTile;
       }
-<<<<<<< HEAD
-=======
-    } else {
-      // put from L3
-      producerTile = shimTileAlloc.getShimTile(device, src_space,
-                                               (int)air::MemorySpace::L1);
->>>>>>> 8192de56
     }
 
     // put/get come in pairs, if one is missing then it's L3
@@ -1127,19 +1102,12 @@
       } else {
         return get.emitOpError("unsupported memory space");
       }
-<<<<<<< HEAD
-=======
-    } else {
-      // get from L3
-      consumerTile = shimTileAlloc.getShimTile(
-          device, (int)air::MemorySpace::L1, dst_space);
->>>>>>> 8192de56
     }
     // fill in missing entries with L3
     for (auto const &[key, tile] : consumerTiles) {
       if (!tile) {
         consumerTile = shimTileAlloc.getShimTile(
-            aie_module, (int)air::MemorySpace::L1, dst_space);
+            device, (int)air::MemorySpace::L1, dst_space);
         consumerTiles[key] = consumerTile;
       }
     }
@@ -1148,30 +1116,15 @@
       return failure();
 
     // create objFifo
-<<<<<<< HEAD
-    rewriter.setInsertionPoint(*(aie_module.getOps<AIE::CoreOp>().begin()));
+    rewriter.setInsertionPoint(*(device.getOps<AIE::CoreOp>().begin()));
     auto res = createObjectFifo(rewriter, datatype, objFifos, producerTiles,
                                 consumerTiles, channel.getBufferResources(),
+                                "air_" + channel.getName().str(), 
                                 channel.isBroadcast());
     if (res.failed())
       return channel.emitOpError(
           "has multiple producers, objFifo lowering currently doesn't support "
           "many-to-many/one broadcast");
-=======
-    // For now, number of memory elements in OF is hardcoded to 1
-    // (single buffer). FIXME
-    rewriter.setInsertionPoint(*(device.getOps<AIE::CoreOp>().begin()));
-    AIE::AIEObjectFifoType datatype;
-    if (channelPuts.size() > 0)
-      datatype = AIE::AIEObjectFifoType::get(srcMemref);
-    else if (channelGets.size() > 0)
-      datatype = AIE::AIEObjectFifoType::get(dstMemref);
-    else
-      return failure();
-    AIE::ObjectFifoCreateOp objFifo = createObjectFifo(
-        rewriter, datatype, producerTile, consumers,
-        channel.getBufferResources(), "air_" + channel.getName().str());
->>>>>>> 8192de56
 
     // replace put/get and the associated memref alloc/dealloc
     for (auto put : channelPuts) {
@@ -1314,10 +1267,10 @@
                                      air::ChannelPutOp put) const {
     SmallVector<Type, 4> tys = {};
     SmallVector<Value, 4> deps = {};
-    auto new_put = builder.create<air::ChannelPutOp>(
-        put->getLoc(), tys, deps, put.getChanName(), put.getIndices(),
-        put.getSrc(), put.getSrcOffsets(), put.getSrcSizes(),
-        put.getSrcStrides());
+    builder.create<air::ChannelPutOp>(put->getLoc(), tys, deps, 
+                                      put.getChanName(), put.getIndices(),
+                                      put.getSrc(), put.getSrcOffsets(), 
+                                      put.getSrcSizes(), put.getSrcStrides());
   }
 
   AffineForOp convertScfForToAffineFor(OpBuilder builder,
