--- conflicted
+++ resolved
@@ -261,15 +261,12 @@
             allocateLockOp(aie_device, tile, /*init=*/0, /*id=*/0, name);
       }
 
-<<<<<<< HEAD
       assert((h.getBody().getBlocks().size() == 1) &&
              "Launch body can only contain one Block");
 
       // set insertion point for anything below created on behalf of the core
       builder.setInsertionPoint(core);
 
-=======
->>>>>>> 9224deb8
       // generate the aie.core body
       //
       OpBuilder core_builder(core);
@@ -3574,7 +3571,6 @@
         auto herd_meta = createHerdMetadata(segment_meta, herd);
 
         std::vector<Attribute> dma_allocations;
-<<<<<<< HEAD
 
         // AIE1 dma metadata format
         getDmaAllocationMetadata(builder, ctx, herd, shimDmaAlloc.s2mm_allocs,
@@ -3594,35 +3590,6 @@
                             "supported for AIE1.");
 
         if (isa<AIE::AIE2TargetModel>(device.getTargetModel())) {
-=======
-        if (!device.getTargetModel().hasProperty(AIE::AIETargetModel::IsNPU)) {
-          // AIE1 dma metadata format
-          getDmaAllocationMetadata(builder, ctx, herd, shimDmaAlloc.s2mm_allocs,
-                                   AIE::DMAChannelDir::S2MM,
-                                   chan_renumber_reverse_map, dma_allocations);
-          getDmaAllocationMetadata(builder, ctx, herd, shimDmaAlloc.mm2s_allocs,
-                                   AIE::DMAChannelDir::MM2S,
-                                   chan_renumber_reverse_map, dma_allocations);
-
-          auto segment_name =
-              device
-                  ->getAttrOfType<StringAttr>(SymbolTable::getSymbolAttrName())
-                  .getValue();
-          auto segment_meta =
-              getOrCreateSegmentMetadata(module_meta, segment_name);
-          auto herd_meta = createHerdMetadata(segment_meta, herd);
-          herd_meta->setAttr("dma_allocations",
-                             ArrayAttr::get(ctx, dma_allocations));
-
-          // Control packet generation for AIE1 is not yet implemented.
-          if (options.use_packet_flow_at_shim_dmas) {
-            herd->emitOpError("control packet flow generation is not yet "
-                              "supported for AIE1.");
-            signalPassFailure();
-            return;
-          }
-        } else {
->>>>>>> 9224deb8
           // AIE2 dma metadata format
           builder.setInsertionPoint(device.getBody()->getTerminator());
           if (failed(createShimDMAAllocationOps(
