//===- AIRToAIEPass.cpp -----------------------------------------*- C++ -*-===//
//
// Copyright (C) 2021-2022, Xilinx Inc. All rights reserved.
// Copyright (C) 2022, Advanced Micro Devices, Inc. All rights reserved.
// SPDX-License-Identifier: MIT
//
//===----------------------------------------------------------------------===//

#include "PassDetail.h"
#include "aie/Dialect/AIE/IR/AIEDialect.h"
#include "air/Dialect/AIR/AIRDialect.h"
#include "air/Dialect/AIRRt/AIRRtDialect.h"
#include "air/Dialect/AIRRt/AIRRtOps.h"
#include "air/Util/Util.h"

#include "mlir/Dialect/Affine/IR/AffineOps.h"
#include "mlir/Dialect/Arith/IR/Arith.h"
#include "mlir/Dialect/Bufferization/IR/Bufferization.h"
#include "mlir/Dialect/ControlFlow/IR/ControlFlowOps.h"
#include "mlir/Dialect/Func/IR/FuncOps.h"
#include "mlir/Dialect/LLVMIR/LLVMDialect.h"
#include "mlir/Dialect/SCF/IR/SCF.h"
#include "mlir/IR/IRMapping.h"
#include "mlir/IR/IntegerSet.h"
#include "mlir/Pass/Pass.h"
#include "mlir/Transforms/DialectConversion.h"
#include "mlir/Transforms/GreedyPatternRewriteDriver.h"

#include "llvm/Support/Debug.h"
#include "llvm/Support/ErrorHandling.h"
#include "llvm/Support/raw_ostream.h"

#include <algorithm>
#include <numeric>
#include <set>
#include <unordered_set>
#include <vector>

#define DEBUG_TYPE "air-to-aie"

using namespace mlir;
using namespace xilinx;
using namespace xilinx::air;

namespace {

struct AIRToAIEOptions {
  int64_t col_offset;
  int64_t row_offset;
  bool emit_while;
  bool emit_herd_lock;
};

// std::vector<int> s80_nmu_col_list{0, 0, 1, 1, 0, 0, 1, 1,
//                                   0, 0, 1, 1, 0, 0, 0, 0,
//                                   0, 0, 1, 1, 0, 0, 0, 0,
//                                   0, 0, 1, 1, 0, 0, 0, 0,
//                                   0, 0, 1, 1, 0, 0, 0, 0,
//                                   0, 0, 1, 1, 0, 0, 1, 1,
//                                   0, 0};
std::vector<int> shim_dma_cols{2,  3,  6,  7,  10, 11, 18, 19,
                               26, 27, 34, 35, 42, 43, 46, 47};
const int shim_dma_channels = 2;

AIE::TileOp getPhysTileOpOrNull(ModuleOp aie_module, int col, int row) {
  for (auto t : aie_module.getOps<AIE::TileOp>()) {
    if (t.colIndex() == col && t.rowIndex() == row)
      return t;
  }
  return nullptr;
}

// get tileop using physical coordinates
AIE::TileOp getPhysTileOp(ModuleOp aie_module, int col, int row) {
  auto t = getPhysTileOpOrNull(aie_module, col, row);
  if (t)
    return t;

  OpBuilder builder(aie_module);

  builder.setInsertionPointToStart(aie_module.getBody());
  for (auto &o : aie_module.getBody()->getOperations()) {
    if (isa<AIE::TileOp>(o))
      builder.setInsertionPointAfter(&o);
    else
      break;
  }
  return builder.create<AIE::TileOp>(UnknownLoc::get(aie_module.getContext()),
                                     col, row);
}

struct ShimTileAllocator {

  std::vector<int> shim_columns;
  int shim_dma_channels;

  struct shim_allocation_info_t {
    AIE::TileOp shim_tile;
    int available_channels;
  };

  std::vector<shim_allocation_info_t> mm2s_allocs, s2mm_allocs;

  ShimTileAllocator(std::vector<int> cols, int channels)
      : shim_columns(cols), shim_dma_channels(channels) {}

  AIE::TileOp getShimTile(ModuleOp aie_module, int src_memory_space,
                          int dst_memory_space) {
    bool isMM2S = (src_memory_space < dst_memory_space);
    auto allocs = isMM2S ? &mm2s_allocs : &s2mm_allocs;

    // return first available shim tile with a free channel
    for (auto &t : *allocs) {
      if (t.available_channels > 0) {
        t.available_channels -= 1;
        return t.shim_tile;
      }
    }
    auto shim_col = shim_columns[allocs->size()];
    auto shim_tile = getPhysTileOp(aie_module, shim_col, 0);
    allocs->push_back({shim_tile, shim_dma_channels - 1});

    return shim_tile;
  }
};

bool isMM2S(AIE::DMAChannel channel) {
  return (channel.first == AIE::DMAChannelDir::MM2S);
}

struct DMAAllocator {

  std::vector<int> dma_columns;
  int dma_channels;

  struct allocation_info_t {
    AIE::TileOp dma_tile;
    int64_t col;
    int64_t row;
    int64_t dma_channel;
    int64_t tile_channel;
    std::vector<int32_t> dma_id;
  };

  std::vector<allocation_info_t> mm2s_allocs, s2mm_allocs;

  DMAAllocator(std::vector<int> cols, int channels)
      : dma_columns(cols), dma_channels(channels) {}

  AIE::TileOp getTile(ModuleOp aie_module, air::DmaMemcpyInterface &dmaOp,
                      int64_t tile_channel, int64_t col, int64_t row) {
    auto src_memory_space =
        dmaOp.getSrcMemref().getType().cast<MemRefType>().getMemorySpaceAsInt();
    auto dst_memory_space =
        dmaOp.getDstMemref().getType().cast<MemRefType>().getMemorySpaceAsInt();
    assert(src_memory_space != dst_memory_space);

    bool isMM2S = (src_memory_space < dst_memory_space);
    auto allocs = isMM2S ? &mm2s_allocs : &s2mm_allocs;

    for (auto &t : *allocs) {
      if (col == t.col && row == t.row) {
        for (auto id : t.dma_id)
          if (dmaOp.getId() == id)
            return t.dma_tile;
        if (tile_channel == t.tile_channel) {
          t.dma_id.push_back(dmaOp.getId());
          return t.dma_tile;
        }
      }
    }
    auto dma_col = dma_columns[allocs->size() / dma_channels];
    auto dma_channel = allocs->size() % dma_channels;
    auto dma_tile = getPhysTileOp(aie_module, dma_col, 0);
    allocs->push_back({dma_tile,
                       col,
                       row,
                       (int64_t)dma_channel,
                       tile_channel,
                       {dmaOp.getId()}});
    LLVM_DEBUG(llvm::outs() << "isMM2S = " << isMM2S << " " << dmaOp.getId()
                            << ", col =" << col << ", row = " << row
                            << ", dma_col =" << dma_col
                            << ", dma_chan =" << dma_channel << "\n");

    return dma_tile;
  }

  AIE::DMAChannel getChannel(ModuleOp aie_module,
                             air::DmaMemcpyInterface &dmaOp,
                             AIE::DMAChannel tile_channel, int64_t col,
                             int64_t row) {
    auto src_memory_space =
        dmaOp.getSrcMemref().getType().cast<MemRefType>().getMemorySpaceAsInt();
    auto dst_memory_space =
        dmaOp.getDstMemref().getType().cast<MemRefType>().getMemorySpaceAsInt();
    assert(src_memory_space != dst_memory_space);

    bool isMM2S = (src_memory_space < dst_memory_space);
    auto allocs = isMM2S ? &mm2s_allocs : &s2mm_allocs;

    int64_t chan = -1;
    for (auto &t : *allocs) {
      LLVM_DEBUG(llvm::outs()
                 << "gSDC: op " << t.dma_tile << ", col" << t.col << ", row "
                 << t.row << ", chan " << t.dma_channel << "\n");
      if (col == t.col && row == t.row) {
        for (auto id : t.dma_id)
          if (dmaOp.getId() == id)
            chan = t.dma_channel;
        if (tile_channel.second == t.tile_channel) {
          chan = t.dma_channel;
        }
      }
    }
    assert(chan != -1);

    LLVM_DEBUG(llvm::outs() << "isMM2S = " << isMM2S << ", col =" << col
                            << ", row = " << row << " chan =" << chan << "\n");

    if (isMM2S)
      return std::make_pair(AIE::DMAChannelDir::MM2S, (int)chan);
    else
      return std::make_pair(AIE::DMAChannelDir::S2MM, (int)chan);
  }
};

AIE::LockOp allocateLockOp(ModuleOp aie_module, AIE::TileOp tile, int id = -1) {
  AIE::LockOp lock = nullptr;
  std::set<int> ids;
  aie_module.walk([&](AIE::LockOp l) {
    if (cast<AIE::TileOp>(l.getTile().getDefiningOp()) == tile) {
      auto i = l.getLockIDValue();
      if (i == id)
        lock = l;
      ids.insert(i);
    }
  });

  if (lock)
    return lock;

  int new_id = 0;
  if (id > 0)
    new_id = id;
  else {
    while (ids.count(new_id))
      new_id++;
  }

  OpBuilder b(aie_module);
  Operation *t = tile.getOperation();
  while (dyn_cast_or_null<AIE::TileOp>(t->getNextNode()))
    t = t->getNextNode();
  b.setInsertionPointAfter(t);
  return b.create<AIE::LockOp>(tile.getLoc(), tile, new_id);
}

void outlineAIECores(OpBuilder &builder, ModuleOp aie_module,
                     xilinx::air::HerdOp h,
                     std::map<AIE::TileOp, air::HerdOp> &tileToHerdMap,
                     AIRToAIEOptions &options) {
  builder.setInsertionPointToStart(aie_module.getBody());

  int64_t herd_size_x = h.getNumCols();
  int64_t herd_size_y = h.getNumRows();

  h.walk([&](air::ChannelInterface op) {
    if (!aie_module.lookupSymbol(op.getChanName())) {
      auto ch = air::getChannelDeclarationThroughSymbol(op);
      builder.clone(*ch.getOperation());
    }
  });

  // use the command line offsets unless the attribute is present
  int64_t col_offset = options.col_offset;
  int64_t row_offset = options.row_offset;
  auto col_name = xilinx::air::HerdOp::getColOffsetAttrName();
  auto row_name = xilinx::air::HerdOp::getRowOffsetAttrName();
  if (auto co = h.getColOffset())
    col_offset = *co;
  else
    h->setAttr(col_name, IntegerAttr::get(IntegerType::get(h->getContext(), 32),
                                          col_offset));
  if (auto ro = h.getRowOffset())
    row_offset = *ro;
  else
    h->setAttr(row_name, IntegerAttr::get(IntegerType::get(h->getContext(), 32),
                                          row_offset));

  for (auto y = 0; y < herd_size_y; y++) {
    for (auto x = 0; x < herd_size_x; x++) {
      auto hloc = h.getLoc();
      IRMapping remap;
      auto phys_x = x + col_offset;
      auto phys_y = y + row_offset;

      // make the AIE.tile
      auto tile = getPhysTileOp(aie_module, phys_x, phys_y);

      Operation *t = tile.getOperation();
      while (dyn_cast_or_null<AIE::TileOp>(t->getNextNode()))
        t = t->getNextNode();
      builder.setInsertionPointAfter(t);

      // make the AIE.core for the tile core
      auto core = tile.getCoreOp();
      if (!core) {
        core = builder.create<AIE::CoreOp>(hloc, tile);
        tileToHerdMap[tile] = h;
        std::string herd_name =
            aie_module.getName()->str().substr(strlen("aie."));
        core->setAttr("elf_file",
                      StringAttr::get(aie_module.getContext(),
                                      herd_name + "_core_" +
                                          std::to_string(phys_x) + "_" +
                                          std::to_string(phys_y) + ".elf"));
        if (auto a = h->getAttrOfType<StringAttr>("link_with"))
          core->setAttr("link_with", a);
      }

      Value herd_lock = nullptr;
      if (options.emit_herd_lock)
        herd_lock = allocateLockOp(aie_module, tile, 0);

      // the buffers and locks created below need to go before the core and
      // mem
      builder.setInsertionPoint(core);

      assert((h.getBody().getBlocks().size() == 1) &&
             "Launch body can only contain one Block");

      // generate the AIE.core body
      //
      OpBuilder core_builder(core);
      Block *core_bb = core_builder.createBlock(&core.getBody());

      Block *entry_bb = core_builder.createBlock(core_bb);
      core_builder.setInsertionPointToEnd(entry_bb);
      core_builder.create<cf::BranchOp>(hloc, core_bb);
      core_builder.setInsertionPointToEnd(core_bb);

      // map the tile ids and herd size to constants
      remap.map(h.getIds()[0],
                core_builder.create<arith::ConstantIndexOp>(hloc, x));
      remap.map(h.getIds()[1],
                core_builder.create<arith::ConstantIndexOp>(hloc, y));
      remap.map(h.getSize()[0],
                core_builder.create<arith::ConstantIndexOp>(hloc, herd_size_x));
      remap.map(h.getSize()[1],
                core_builder.create<arith::ConstantIndexOp>(hloc, herd_size_y));

      for (auto a : h.getKernelArguments()) {
        auto memrefTy = a.getType().dyn_cast<MemRefType>();
        if (!memrefTy)
          continue;

        OpBuilder b(aie_module);
        b.setInsertionPoint(core);

        int which_try = 0;
        std::string sym_name = "__air_herd_arg_0";
        while (aie_module.lookupSymbol(sym_name))
          sym_name = "__air_herd_arg_" + std::to_string(++which_try);
        b.create<memref::GlobalOp>(builder.getUnknownLoc(), sym_name,
                                   builder.getStringAttr("public"), memrefTy,
                                   nullptr, false, nullptr);

        auto m = core_builder.create<memref::GetGlobalOp>(
            hloc, SmallVector<Type, 1>{a.getType()}, sym_name);
        remap.map(a, m);
      }

      if (options.emit_herd_lock)
        core_builder.create<AIE::UseLockOp>(core_builder.getUnknownLoc(),
                                            herd_lock, 0,
                                            AIE::LockAction::Acquire);

      Region &r = h.getRegion();
      r.cloneInto(&core.getBody(), remap);

      Block *launch_bb = remap.lookup(&r.front());
      core_builder.create<cf::BranchOp>(hloc, launch_bb);
      core_builder.setInsertionPoint(launch_bb->getTerminator());
      if (options.emit_herd_lock)
        core_builder.create<AIE::UseLockOp>(core_builder.getUnknownLoc(),
                                            herd_lock, 0,
                                            AIE::LockAction::Release);

      if (options.emit_while)
        core_builder.create<cf::BranchOp>(hloc, core_bb);
      else
        core_builder.create<AIE::EndOp>(hloc);

      core.walk([&](Operation *op) {
        if (auto call = dyn_cast<func::CallOp>(op)) {
          auto fn = aie_module.lookupSymbol<func::FuncOp>(call.getCallee());
          if (!fn) {
            fn = func::FuncOp::create(aie_module.getLoc(), call.getCallee(),
                                      call.getCalleeType());
            fn.setPrivate();
            aie_module.push_back(fn);
          }
        }
      });

      // erase air.herd_termintor ops
      launch_bb->walk([&](air::HerdTerminatorOp op) { op->erase(); });
    }
  }
}

void createAIEModulesAndOutlineCores(
    ModuleOp module,
    std::vector<std::pair<ModuleOp, xilinx::air::HerdOp>> &aie_modules,
    std::map<AIE::TileOp, air::HerdOp> &tileToHerdMap,
    AIRToAIEOptions &options) {

  module.walk([&](xilinx::air::SegmentOp p) {
    std::string segment_name;
    if (auto attr =
            p->getAttrOfType<StringAttr>(SymbolTable::getSymbolAttrName()))
      segment_name = attr.getValue().str();
    else
      segment_name = "segment_" + std::to_string(aie_modules.size());
    std::string aie_module_name = "aie." + segment_name;
    ModuleOp aie_module =
        ModuleOp::create(module.getLoc(), StringRef(aie_module_name));

    p.walk([&](xilinx::air::HerdOp h) {
      aie_modules.push_back({aie_module, h});
    });
  });

  module.walk([&](xilinx::air::HerdOp h) {
    if (h->getParentOfType<xilinx::air::SegmentOp>())
      return;
    std::string segment_name;
    segment_name = "segment_" + std::to_string(aie_modules.size());
    std::string aie_module_name = "aie." + segment_name;
    ModuleOp aie_module =
        ModuleOp::create(module.getLoc(), StringRef(aie_module_name));

    aie_modules.push_back({aie_module, h});
  });

  for (auto &p : aie_modules) {
    ModuleOp aie_module = std::get<0>(p);
    xilinx::air::HerdOp h = std::get<1>(p);
    OpBuilder builder(aie_module);
    outlineAIECores(builder, aie_module, h, tileToHerdMap, options);
  }
}

AIE::BufferOp allocateBufferOp(MemRefType memrefTy, AIE::TileOp tile,
                               mlir::StringAttr attr = nullptr, int x = -1,
                               int y = -1) {

  static uint64_t BufferId = 0;

  OpBuilder builder(tile);
  Operation *t = tile.getOperation();
  while (dyn_cast_or_null<AIE::TileOp>(t->getNextNode()))
    t = t->getNextNode();
  builder.setInsertionPointAfter(t);
  AIE::BufferOp bufferOp =
      builder.create<AIE::BufferOp>(tile->getLoc(), memrefTy, tile);

  // if a symbol name was passed in, use it to make
  // the buffer symbol name as "sym_name_x_y",
  // otherwise we'll make a generic symbol name "bufN"
  std::stringstream ss;
  if (attr) {
    if (x >= 0 && y >= 0)
      ss << attr.getValue().str() << "_" << x << "_" << y;
    else
      ss << attr.getValue().str() << BufferId++;
  } else {
    ss << "buf" << BufferId++;
  }
  bufferOp->setAttr(SymbolTable::getSymbolAttrName(),
                    StringAttr::get(tile->getContext(), ss.str()));

  return bufferOp;
}

bool isInSet(IntegerSet is) {
  auto constraints = is.getConstraints();
  auto eqFlags = is.getEqFlags();

  int i = 0;
  for (auto c : constraints) {
    auto expr = simplifyAffineExpr(c, 0, 1).dyn_cast<AffineConstantExpr>();
    if (!expr)
      return false;
    if (eqFlags[i++]) {
      if (expr.getValue() != 0)
        return false;
    } else {
      if (expr.getValue() < 0)
        return false;
    }
  }

  return true;
}

bool isInSet(int64_t x, int64_t y, AffineIfOp aif) {
  auto is = aif.getIntegerSet();
  if (is.getConstraints().size() != 2)
    return false;

  SmallVector<AffineExpr, 2> dims{
      getAffineConstantExpr(x, aif->getContext()),
      getAffineConstantExpr(y, aif->getContext()),
  };

  auto newIs = is.replaceDimsAndSymbols({}, dims, 0, 2);
  return isInSet(newIs);
}

struct SpecializeAffineIfPattern : public OpRewritePattern<AffineIfOp> {
  using OpRewritePattern<AffineIfOp>::OpRewritePattern;

  SpecializeAffineIfPattern(MLIRContext *ctx) : OpRewritePattern(ctx) {}

  LogicalResult matchAndRewrite(AffineIfOp op,
                                PatternRewriter &rewriter) const override {

    auto core = op->getParentOfType<AIE::CoreOp>();
    if (!core)
      return failure();

    bool in_set = false;
    if (op.getNumOperands() == 2) {
      SmallVector<int64_t, 2> operands;
      for (auto o : op.getOperands()) {
        auto v = dyn_cast<arith::ConstantIndexOp>(o.getDefiningOp());
        if (!v)
          return failure();
        operands.push_back(v.value());
      }
      auto x = operands[0];
      auto y = operands[1];
      in_set = isInSet(x, y, op);
    } else {
      in_set = isInSet(op.getIntegerSet());
    }

    Block *bb = nullptr;
    if (in_set) {
      bb = op.getThenBlock();
    } else if (op.hasElse()) {
      bb = op.getElseBlock();
    }
    if (bb) {
      auto t = bb->getTerminator();
      auto &ops = bb->getOperations();
      op->getBlock()->getOperations().splice(Block::iterator(op), ops,
                                             ops.begin(), --ops.end());
      for (int i = 0, e = op.getNumResults(); i < e; i++)
        op.getResult(i).replaceAllUsesWith(t->getOperand(i));
    }
    rewriter.eraseOp(op);
    return success();
  }
};

void specializeHerdAffineIf(ModuleOp m) {
  auto ctx = m->getContext();
  RewritePatternSet patterns(ctx);
  patterns.insert<SpecializeAffineIfPattern>(ctx);
  (void)applyPatternsAndFoldGreedily(m, std::move(patterns));
}

struct LowerAIRExecutePattern : public OpRewritePattern<air::ExecuteOp> {
  using OpRewritePattern<air::ExecuteOp>::OpRewritePattern;

  LowerAIRExecutePattern(MLIRContext *ctx) : OpRewritePattern(ctx) {}

  LogicalResult matchAndRewrite(air::ExecuteOp op,
                                PatternRewriter &rewriter) const override {
    auto &bb = op.getBody().front();
    unsigned idx = 0;
    for (auto &arg : bb.getArguments()) {
      arg.replaceAllUsesWith(op.getOperand(idx));
      idx++;
    }
    if (op.getAsyncDependencies().size()) {
      rewriter.create<air::WaitAllOp>(op->getLoc(), Type{},
                                      op.getAsyncDependencies());
    }
    if (op.getNumResults() > 0) {
      rewriter.setInsertionPointAfter(op);
      auto w = rewriter.create<air::WaitAllOp>(
          op->getLoc(), air::AsyncTokenType::get(op->getContext()),
          SmallVector<Value, 1>{});
      op.getResult(0).replaceAllUsesWith(w.getResult(0));
    }
    op.walk([&](air::ExecuteTerminatorOp t) {
      int resultIdx = 1;
      for (auto r : t->getOperands())
        op.getResult(resultIdx++).replaceAllUsesWith(r);
    });
    auto &ops = bb.getOperations();
    op->getBlock()->getOperations().splice(Block::iterator(op), ops,
                                           ops.begin(), --ops.end());

    rewriter.eraseOp(op);
    return success();
  }
};

void lowerAirExecute(ModuleOp m) {
  auto ctx = m->getContext();
  RewritePatternSet patterns(ctx);
  patterns.insert<LowerAIRExecutePattern>(ctx);
  (void)applyPatternsAndFoldGreedily(m, std::move(patterns));
}

struct LowerScfTokenPattern : public OpRewritePattern<scf::ForOp> {
  using OpRewritePattern<scf::ForOp>::OpRewritePattern;

  LowerScfTokenPattern(MLIRContext *ctx) : OpRewritePattern(ctx) {}

  LogicalResult matchAndRewrite(scf::ForOp fop,
                                PatternRewriter &rewriter) const override {

    if (!fop.getNumIterOperands())
      return failure();

    SmallVector<Value, 4> iter_args;
    BitVector iter_args_idx(fop.getNumOperands());

    // erase air.event from the iter args
    for (OpOperand &oper : fop.getIterOpOperands()) {
      Value v = oper.get();
      BlockArgument block_arg = fop.getRegionIterArgForOpOperand(oper);
      if (v.getType().isa<xilinx::air::AsyncTokenType>()) {
        block_arg.replaceAllUsesWith(v);
        iter_args_idx.set(block_arg.getArgNumber());
      } else {
        iter_args.push_back(v);
      }
    }

    // if none of the iter args were air.async.token, return
    if (iter_args.size() == fop.getNumIterOperands())
      return failure();

    // make a new scf.for without air.async.token
    IRMapping remap;
    auto new_fop = rewriter.create<scf::ForOp>(
        fop->getLoc(), fop.getLowerBound(), fop.getUpperBound(), fop.getStep(),
        iter_args);
    auto &new_region = new_fop.getRegion();
    fop.getRegion().cloneInto(&new_region, new_region.begin(), remap);
    new_region.back().erase();
    new_region.front().eraseArguments(iter_args_idx);

    // use the new for op's results
    int idx = 0;
    for (auto r : fop.getResults()) {
      if (r.getType().isa<xilinx::air::AsyncTokenType>())
        r.replaceAllUsesWith(
            rewriter
                .create<xilinx::air::WaitAllOp>(
                    fop->getLoc(),
                    xilinx::air::AsyncTokenType::get(fop->getContext()),
                    SmallVector<Value, 1>{})
                .getResult(0));
      else
        r.replaceAllUsesWith(new_fop.getResult(idx++));
    }

    // remove air.async.token from the yield op
    auto yield = new_region.back().getTerminator();
    assert(isa<scf::YieldOp>(yield));
    rewriter.setInsertionPoint(yield);
    SmallVector<Value, 4> yield_operands;
    SmallVector<Value, 4> token_operands;
    for (auto o : yield->getOperands()) {
      if (o.getType().isa<xilinx::air::AsyncTokenType>())
        token_operands.push_back(o);
      else
        yield_operands.push_back(o);
    }
    rewriter.create<xilinx::air::WaitAllOp>(
        fop->getLoc(), SmallVector<Type, 1>{}, token_operands);
    rewriter.create<scf::YieldOp>(yield->getLoc(), yield_operands);
    rewriter.eraseOp(yield);

    rewriter.eraseOp(fop);
    return success();
  }
};

void lowerScfAirTokens(ModuleOp m) {
  auto ctx = m->getContext();
  RewritePatternSet patterns(ctx);
  patterns.insert<LowerScfTokenPattern>(ctx);
  (void)applyPatternsAndFoldGreedily(m, std::move(patterns));
}

struct LowerPipeGetPutPattern : public OpRewritePattern<air::PipelinePutOp> {
  using OpRewritePattern<air::PipelinePutOp>::OpRewritePattern;

  LowerPipeGetPutPattern(MLIRContext *ctx,
                         std::map<AIE::TileOp, air::HerdOp> &tileToHerdMap)
      : OpRewritePattern(ctx), tileToHerdMap(tileToHerdMap) {}

  LogicalResult matchAndRewrite(air::PipelinePutOp put,
                                PatternRewriter &rewriter) const override {
    auto aie_module = put->getParentOfType<ModuleOp>();
    auto core = put->getParentOfType<AIE::CoreOp>();
    assert(aie_module && core);

    auto herd = tileToHerdMap[core.getTileOp()];
    auto c = herd.getColOffset();
    auto r = herd.getRowOffset();
    auto col_offset = c ? *c : 0;
    auto row_offset = r ? *r : 0;

    auto other_x = cast<arith::ConstantIndexOp>(put.getDst0().getDefiningOp());
    auto other_y = cast<arith::ConstantIndexOp>(put.getDst1().getDefiningOp());
    auto other_core = getPhysTileOp(aie_module, other_x.value() + col_offset,
                                    other_y.value() + row_offset)
                          .getCoreOp();
    assert(other_core);

    air::PipelineGetOp get;
    other_core.walk([&](air::PipelineGetOp pgo) { get = pgo; });
    assert(get && get->getNumResults() == (put->getNumOperands() - 2));

    for (auto p :
         llvm::zip(put->getOperands().drop_front(2), get->getResults())) {

      auto o = std::get<0>(p); // operand of put
      auto r = std::get<1>(p); // result of get
      // for each ranked tensor put (yielded) by the tile
      if (RankedTensorType tt = o.getType().dyn_cast<RankedTensorType>()) {
        auto memrefTy = MemRefType::get(tt.getShape(), tt.getElementType(), {},
                                        (int)air::MemorySpace::L1);
        // allocate buffer+lock
        auto buf = allocateBufferOp(
            memrefTy, core.getTileOp(),
            StringAttr::get(aie_module.getContext(), "pipebuf"));
        auto lockOp = allocateLockOp(aie_module, core.getTileOp());

        // acquire the lock for write on the put side
        rewriter.setInsertionPoint(put);
        rewriter.create<AIE::UseLockOp>(put->getLoc(), lockOp, 0,
                                        AIE::LockAction::Acquire);
        rewriter.create<memref::TensorStoreOp>(put->getLoc(), o, buf);
        rewriter.create<AIE::UseLockOp>(put->getLoc(), lockOp, 1,
                                        AIE::LockAction::Release);

        // acquire the lock for read on the get side
        rewriter.setInsertionPoint(get);
        rewriter.create<AIE::UseLockOp>(get->getLoc(), lockOp, 1,
                                        AIE::LockAction::Acquire);
        auto loadOp =
            rewriter.create<bufferization::ToTensorOp>(get->getLoc(), buf);
        rewriter.create<AIE::UseLockOp>(get->getLoc(), lockOp, 0,
                                        AIE::LockAction::Release);
        r.replaceAllUsesWith(loadOp.getResult());
      } else {
        llvm::errs() << "error, unsupported air.pipeline.yield operand type\n";
        assert(0 && "Unsupported");
        return failure();
      }
    }
    rewriter.eraseOp(get);
    rewriter.eraseOp(put);
    return success();
  }

private:
  std::map<AIE::TileOp, air::HerdOp> &tileToHerdMap;
};

// This function replaces PipelinePutOp/PipelineGetOp pairs with a
// shared AIE.buffer + AIE.lock. This is a single-buffered implementation
// with exclusive access to the buffer controlled by the lock. i.e. FIXME.
void lowerPipelineGetPut(ModuleOp &m,
                         std::map<AIE::TileOp, air::HerdOp> tileToHerdMap) {
  auto ctx = m->getContext();
  RewritePatternSet patterns(ctx);
  patterns.insert<LowerPipeGetPutPattern>(ctx, tileToHerdMap);
  (void)applyPatternsAndFoldGreedily(m, std::move(patterns));
}

struct AllocL1TensorsPattern
    : public OpRewritePattern<bufferization::ToMemrefOp> {
  using OpRewritePattern<bufferization::ToMemrefOp>::OpRewritePattern;

  AllocL1TensorsPattern(MLIRContext *ctx,
                        std::map<AIE::TileOp, air::HerdOp> &tileToHerdMap)
      : OpRewritePattern(ctx), tileToHerdMap(tileToHerdMap) {}

  LogicalResult matchAndRewrite(bufferization::ToMemrefOp cast,
                                PatternRewriter &rewriter) const override {

    AIE::CoreOp core = cast->getParentOfType<AIE::CoreOp>();
    if (!core)
      return failure();

    AIE::TileOp tile = core.getTileOp();
    if (!tile)
      return failure();

    MemRefType memrefTy = nullptr;
    memrefTy = cast.getType().cast<MemRefType>();

    if (memrefTy.getMemorySpaceAsInt() != (int)air::MemorySpace::L1)
      return failure();

    rewriter.setInsertionPointAfter(tile);
    auto herd = tileToHerdMap[core.getTileOp()];
    int64_t col_offset = 0;
    int64_t row_offset = 0;
    if (herd) {
      auto c = herd.getColOffset();
      auto r = herd.getRowOffset();
      col_offset = c ? *c : 0;
      row_offset = r ? *r : 0;
    }
    auto buffer = allocateBufferOp(
        memrefTy, tile,
        cast->getAttrOfType<StringAttr>(SymbolTable::getSymbolAttrName()),
        tile.getCol() - col_offset, tile.getRow() - row_offset);

    rewriter.setInsertionPoint(cast);
    rewriter.create<memref::TensorStoreOp>(cast.getLoc(), cast.getOperand(),
                                           buffer);
    rewriter.replaceOp(cast, buffer->getResults());
    return success();
  }

private:
  std::map<AIE::TileOp, air::HerdOp> &tileToHerdMap;
};

struct AllocL1BuffersPattern : public OpRewritePattern<memref::AllocOp> {
  using OpRewritePattern<memref::AllocOp>::OpRewritePattern;

  AllocL1BuffersPattern(MLIRContext *ctx,
                        std::map<AIE::TileOp, air::HerdOp> &tileToHerdMap)
      : OpRewritePattern(ctx), tileToHerdMap(tileToHerdMap) {}

  LogicalResult matchAndRewrite(memref::AllocOp alloc,
                                PatternRewriter &rewriter) const override {

    AIE::CoreOp core = alloc->getParentOfType<AIE::CoreOp>();
    if (!core)
      return failure();

    AIE::TileOp tile = core.getTileOp();
    if (!tile)
      return failure();

    MemRefType memrefTy = nullptr;
    memrefTy = alloc.getType();

    if (memrefTy.getMemorySpaceAsInt() != (int)air::MemorySpace::L1)
      return failure();

    rewriter.setInsertionPointAfter(tile);
    auto herd = tileToHerdMap[core.getTileOp()];
    int64_t col_offset = 0;
    int64_t row_offset = 0;
    if (herd) {
      auto c = herd.getColOffset();
      auto r = herd.getRowOffset();
      col_offset = c ? *c : 0;
      row_offset = r ? *r : 0;
    }

    auto buffer = allocateBufferOp(
        memrefTy, tile,
        alloc->getAttrOfType<StringAttr>(SymbolTable::getSymbolAttrName()),
        tile.getCol() - col_offset, tile.getRow() - row_offset);

    rewriter.setInsertionPoint(alloc);
    rewriter.replaceOp(alloc, buffer->getResults());
    return success();
  }

private:
  std::map<AIE::TileOp, air::HerdOp> &tileToHerdMap;
};

void allocL1Buffers(ModuleOp m,
                    std::map<AIE::TileOp, air::HerdOp> &tileToHerdMap) {
  auto ctx = m->getContext();
  RewritePatternSet patterns(ctx);
  patterns.insert<AllocL1BuffersPattern, AllocL1TensorsPattern>(ctx,
                                                                tileToHerdMap);
  (void)applyPatternsAndFoldGreedily(m, std::move(patterns));
}

void
createObjectFifo(OpBuilder &builder, AIE::AIEObjectFifoType datatype,
                 std::map<std::pair<int, int>, AIE::ObjectFifoCreateOp> &objFifos,
                 std::map<std::pair<int, int>, Value> &prodTiles, 
                 std::map<std::pair<int, int>, Value> &consTiles, 
                 int depth, bool broadcast) {
  // channels and objFifos currently don't support many-to-many/one broadcast
  if (broadcast && prodTiles.size() > 1)
    return; // TODO: add return message
  if (broadcast) {
    std::vector<Value> consumers;
    for (auto const& [coord, tile] : consTiles) {
      consumers.push_back(tile);
    }
    AIE::ObjectFifoCreateOp fifo = builder.create<AIE::ObjectFifoCreateOp>(
        builder.getUnknownLoc(), datatype, prodTiles[std::make_pair(0, 0)], consumers, depth);
    for (auto const& [coord, tile] : consTiles) {
      // TODO: check that list of consumers size == broadcast shape of channel op (what if shim consumer?)
      objFifos[coord] = fifo;
    }
  } else {
    for (auto const& [coord, tile] : prodTiles) {
      AIE::ObjectFifoCreateOp fifo = builder.create<AIE::ObjectFifoCreateOp>(
        builder.getUnknownLoc(), datatype, prodTiles[coord], consTiles[coord], depth);
      objFifos[coord] = fifo;
    } 
  }
}

template <typename MyOp>
void rewriteChannelAllocs(PatternRewriter &rewriter, MyOp op,
                          AIE::ObjectFifoCreateOp objFifo,
                          AIE::ObjectFifoPort port) {
  auto elementType =
      objFifo.getType().dyn_cast<AIE::AIEObjectFifoType>().getElementType();
  auto acqType = AIE::AIEObjectFifoSubviewType::get(elementType);

  rewriter.setInsertionPoint(&op->getBlock()->front());
  AIE::ObjectFifoAcquireOp producerAcq =
      rewriter.create<AIE::ObjectFifoAcquireOp>(rewriter.getUnknownLoc(),
                                                acqType, port, objFifo, 1);
  rewriter.setInsertionPointAfter(producerAcq);
  AIE::ObjectFifoSubviewAccessOp producerAccess =
      rewriter.create<AIE::ObjectFifoSubviewAccessOp>(
          rewriter.getUnknownLoc(), elementType, producerAcq.getSubview(),
          rewriter.getIntegerAttr(rewriter.getI32Type(), 0));

  // replace uses of alloc with result of acquire
  if (auto a = dyn_cast<memref::AllocOp>(op.getMemref().getDefiningOp()))
    rewriter.replaceOp(a.getOperation(), producerAccess.getOutput());
}

template <typename MyOp>
void rewriteChannelDeallocs(PatternRewriter &rewriter, MyOp op,
                            AIE::ObjectFifoCreateOp objFifo,
                            AIE::ObjectFifoPort port) {
  for (auto u : op.getMemref().getDefiningOp()->getUsers()) {
    if (auto dealloc = dyn_cast<memref::DeallocOp>(u)) {
      rewriter.setInsertionPoint(&op->getBlock()->back());
      rewriter.create<AIE::ObjectFifoReleaseOp>(dealloc->getLoc(), port,
                                                objFifo, 1);
      rewriter.eraseOp(dealloc);
    }
  }
}

struct LowerAIRChannelsPattern : public OpRewritePattern<air::ChannelOp> {
  using OpRewritePattern<air::ChannelOp>::OpRewritePattern;

  LowerAIRChannelsPattern(MLIRContext *ctx, ShimTileAllocator &shimTileAlloc)
      : OpRewritePattern(ctx), shimTileAlloc(shimTileAlloc) {}

  LogicalResult matchAndRewrite(air::ChannelOp channel,
                                PatternRewriter &rewriter) const override {
    auto aie_module = channel->getParentOfType<ModuleOp>();
<<<<<<< HEAD
    int numSubchannels = channel.getSubchannelSize();
=======
    if (channel.getBundleSize() > 1)
      return failure();

>>>>>>> 0e7d30da
    std::vector<ChannelPutOp> channelPuts =
        getChannelPutOpThroughSymbol(channel);
    std::vector<ChannelGetOp> channelGets =
        getChannelGetOpThroughSymbol(channel);

    if ((int)channelPuts.size() > numSubchannels ||
        (int)channelGets.size() > numSubchannels) {
        return channel.emitOpError("too many put and/or get operations compared to declared channel indices");
    }

    std::map<std::pair<int, int>, Value> producerTiles;
    std::map<std::pair<int, int>, Value> consumerTiles;
    std::map<std::pair<int, int>, AIE::ObjectFifoCreateOp> objFifos;
    AIE::AIEObjectFifoType datatype;

    // put/get come in pairs, if one is missing then it's L3
    MemRefType srcMemref;
    int src_space = (int)air::MemorySpace::L3;
    Value producerTile;
    if (channelPuts.size() > 0) {
      for (auto put : channelPuts) {
        // find AIE tiles and their cores based on memory hierarchy levels
        srcMemref = put.getSrc().getType().cast<MemRefType>();
        src_space = srcMemref.getMemorySpaceAsInt();
        datatype = AIE::AIEObjectFifoType::get(MemRefType::get(srcMemref.getShape(), srcMemref.getElementType()));
        if (src_space == (int)air::MemorySpace::L1) {
          AIE::CoreOp producerCore = put->getParentOfType<AIE::CoreOp>();
          if (!producerCore)
            return failure();
          producerTile = producerCore.getTileOp();
          if (!producerTile)
            return failure();
          
          int coord_x = 0;
          int coord_y = 0;
          if (put.getIndices().size() > 0) {
            coord_x = put.getSizeX();
            coord_y = put.getSizeY();
          }
          producerTiles[std::make_pair(coord_x, coord_y)] = producerTile;
        } else {
          return failure();
        }
      }
    } else {
      // put from L3
      producerTile = shimTileAlloc.getShimTile(
          aie_module, src_space, (int)air::MemorySpace::L1);
      producerTiles[{0, 0}] = producerTile;
    }

    // put/get come in pairs, if one is missing then it's L3
    MemRefType dstMemref;
    int dst_space = (int)air::MemorySpace::L3;
    Value consumerTile;
    if (channelGets.size() > 0) {
      for (auto get : channelGets) {
        // find AIE tiles and their cores based on memory hierarchy levels
        dstMemref = get.getDst().getType().cast<MemRefType>();
        dst_space = dstMemref.getMemorySpaceAsInt();
        datatype = AIE::AIEObjectFifoType::get(MemRefType::get(dstMemref.getShape(), dstMemref.getElementType()));
        if (dst_space == (int)air::MemorySpace::L1) {
          AIE::CoreOp consumerCore = get->getParentOfType<AIE::CoreOp>();
          if (!consumerCore)
            return failure();
          consumerTile = consumerCore.getTileOp();
          if (!consumerTile)
            return failure();
          
          int coord_x = 0;
          int coord_y = 0;
          if (get.getIndices().size() > 0) {
            coord_x = get.getSizeX();
            coord_y = get.getSizeY();
          }
          consumerTiles[std::make_pair(coord_x, coord_y)] = consumerTile;
        } else {
          return failure();
        }
      }
    } else {
      // get from L3
      consumerTile = shimTileAlloc.getShimTile(
          aie_module, (int)air::MemorySpace::L1, dst_space);
      consumerTiles[{0, 0}] = consumerTile;
    }

    if (!datatype)
      return failure();

    // create objFifo
    // For now, number of memory elements in OF is hardcoded to 1
    // (single buffer). FIXME
    rewriter.setInsertionPoint(*(aie_module.getOps<AIE::CoreOp>().begin()));
<<<<<<< HEAD
    createObjectFifo(rewriter, datatype, objFifos, producerTiles, consumerTiles, 1, channel.isBroadcast());
=======
    AIE::AIEObjectFifoType datatype;
    if (channelPuts.size() > 0)
      datatype = AIE::AIEObjectFifoType::get(srcMemref);
    else if (channelGets.size() > 0)
      datatype = AIE::AIEObjectFifoType::get(dstMemref);
    else
      return failure();
    AIE::ObjectFifoCreateOp objFifo =
        createObjectFifo(rewriter, datatype, producerTile, consumers,
                         channel.getBufferResources());
>>>>>>> 0e7d30da

    // replace put/get and the associated memref alloc/dealloc
    for (auto put : channelPuts) {
      int coord_x = 0;
      int coord_y = 0;
      if (put.getIndices().size() > 0) {
        coord_x = put.getSizeX();
        coord_y = put.getSizeY();
      }
      rewriteChannelAllocs<ChannelPutOp>(rewriter, put, 
                                         objFifos[std::make_pair(coord_x, coord_y)],
                                         AIE::ObjectFifoPort::Produce);
      rewriteChannelDeallocs<ChannelPutOp>(rewriter, put, 
                                           objFifos[std::make_pair(coord_x, coord_y)],
                                           AIE::ObjectFifoPort::Produce);
      // erase put
      rewriter.eraseOp(put);
    }
    for (auto get : channelGets) {
      int coord_x = 0;
      int coord_y = 0;
      if (get.getIndices().size() > 0) {
        coord_x = get.getSizeX();
        coord_y = get.getSizeY();
      }
      rewriteChannelAllocs<ChannelGetOp>(rewriter, get, 
                                         objFifos[std::make_pair(coord_x, coord_y)],
                                         AIE::ObjectFifoPort::Consume);
      rewriteChannelDeallocs<ChannelGetOp>(rewriter, get, 
                                           objFifos[std::make_pair(coord_x, coord_y)],
                                           AIE::ObjectFifoPort::Consume);
      // erase get
      rewriter.eraseOp(get);
    }
    // erase the channel
    rewriter.eraseOp(channel);
    return success();
  }

private:
  ShimTileAllocator &shimTileAlloc;
};

// This function replaces ChannelPutOp/ChannelGetOp with AIE_CreateObjectFifoOps
// and with ObjectFifoAcquireOp<Producer/Consumer>. It also erases memref allocs
// as the objFifo lowering allocates its own memory. It replaces the associated
// memref deallocs with ObjectFifoReleaseOps. void lowerAIRChannels(ModuleOp &m)
// {
//   auto ctx = m->getContext();
//   RewritePatternSet patterns(ctx);
//   patterns.insert<LowerAIRChannelsPattern>(ctx);
//   (void)applyPatternsAndFoldGreedily(m, std::move(patterns));
// }

class AIRToAIEPass : public AIRToAIEBase<AIRToAIEPass> {

public:
  AIRToAIEPass() = default;
  AIRToAIEPass(const AIRToAIEPass &pass) {}

  typedef std::vector<std::tuple<AIE::BufferOp, AIE::LockOp, AIE::DMAChannel>>
      lock_allocation_list;

  void getDependentDialects(::mlir::DialectRegistry &registry) const override {
    registry.insert<xilinx::air::airDialect>();
    registry.insert<xilinx::airrt::AIRRtDialect>();
    registry.insert<xilinx::AIE::AIEDialect>();
    registry.insert<LLVM::LLVMDialect>();
  }

  const int tile_dma_channels = 2;
  std::vector<std::tuple<int32_t, int64_t, int64_t, int64_t>>
      tile_dma_S2MM_allocs;
  std::vector<std::tuple<int32_t, int64_t, int64_t, int64_t>>
      tile_dma_MM2S_allocs;

  // A very simple scheme to allocate channels for dma operations:
  //  <description>
  AIE::DMAChannel getTileDMAChannel(ModuleOp aie_module,
                                    air::DmaMemcpyInterface &dmaOp, int col,
                                    int row) {
    auto src_memory_space =
        dmaOp.getSrcMemref().getType().cast<MemRefType>().getMemorySpaceAsInt();
    auto dst_memory_space =
        dmaOp.getDstMemref().getType().cast<MemRefType>().getMemorySpaceAsInt();

    bool isMM2S =
        (src_memory_space >
         dst_memory_space); // This is the tile DMA pushing onto a stream from
                            // its own memory, e.g if the DMA is from 2 (src,
                            // tile memory) to 0 (dst, ext memory)
    auto all_tile_dma_allocs =
        isMM2S ? &tile_dma_MM2S_allocs : &tile_dma_S2MM_allocs;

    int64_t chan = -1;

    unsigned num_allocs = 0;
    for (auto &t : *all_tile_dma_allocs) {
      if (col == std::get<1>(t) && row == std::get<2>(t)) {
        if (dmaOp.getId() == std::get<0>(t))
          chan = std::get<3>(t);
        num_allocs++;
      }
    }
    if (chan == -1) {
      // Need to allocate a new one
      chan = num_allocs % tile_dma_channels;
      all_tile_dma_allocs->push_back({dmaOp.getId(), col, row, chan});
      LLVM_DEBUG(llvm::outs()
                 << "  1 tile isMM2S = " << isMM2S << ", col =" << col
                 << ", row = " << row << ", tile chan =" << chan << "\n");
    }

    LLVM_DEBUG(llvm::outs()
               << "  2 tile isMM2S = " << isMM2S << ", col =" << col
               << ", row = " << row << ", tile chan =" << chan << "\n");

    if (isMM2S)
      return std::make_pair(AIE::DMAChannelDir::MM2S, (int)chan);
    else
      return std::make_pair(AIE::DMAChannelDir::S2MM, (int)chan);
  }

  AIE::BufferOp getBufferForTileDMA(ModuleOp aie_module,
                                    air::DmaMemcpyInterface &dmaOp, int col,
                                    int row) {
    AIE::DMAChannel channel = getTileDMAChannel(aie_module, dmaOp, col, row);
    Value buffer;
    if (isMM2S(channel)) {
      buffer = dmaOp.getSrcMemref();
    } else {
      buffer = dmaOp.getDstMemref();
    }
    AIE::BufferOp bufferOp = buffer.getDefiningOp<AIE::BufferOp>();
    // if (!bufferOp)
    //   buffer.dump();
    return bufferOp;
  }

  AIE::LockOp getLockForTileDMA(ModuleOp aie_module,
                                air::DmaMemcpyInterface &dmaOp,
                                lock_allocation_list &info, int col, int row) {
    AIE::BufferOp bufferOp = getBufferForTileDMA(aie_module, dmaOp, col, row);
    AIE::DMAChannel channel = getTileDMAChannel(aie_module, dmaOp, col, row);
    assert(bufferOp);
    AIE::LockOp lockOp = nullptr;
    for (size_t i = 0; i < info.size(); i++) {
      if ((std::get<0>(info[i]) == bufferOp) &&
          (std::get<2>(info[i]) == channel)) {
        lockOp = std::get<1>(info[i]);
        break;
      }
    }
    if (!lockOp) {
      OpBuilder builder(bufferOp);
      lockOp = allocateLockOp(aie_module, bufferOp.getTileOp());
      info.push_back({bufferOp, lockOp, channel});
    }
    return lockOp;
  }

  // get tileop using segment-relative coordinates
  AIE::TileOp getTileOp(ModuleOp aie_module, int herd_col, int herd_row) {
    int col = herd_col;
    int row = herd_row;
    return getPhysTileOp(aie_module, col, row);
  }

  AIE::FlowOp getFlowOp(ModuleOp aie_module, mlir::Value source,
                        xilinx::AIE::WireBundle sourceBundle,
                        uint32_t sourceChannel, mlir::Value dest,
                        xilinx::AIE::WireBundle destBundle,
                        uint32_t destChannel) {
    AIE::FlowOp flowOp = nullptr;
    aie_module.walk([&](Operation *op) {
      if (auto fop = dyn_cast<AIE::FlowOp>(op))
        if (source == fop.getSource() && dest == fop.getDest() &&
            sourceBundle == fop.getSourceBundle() &&
            destBundle == fop.getDestBundle() &&
            sourceChannel == fop.getSourceChannel() &&
            destChannel == fop.getDestChannel())
          flowOp = fop;
    });
    if (flowOp)
      return flowOp;

    OpBuilder builder(aie_module);
    builder.setInsertionPointToEnd(aie_module.getBody());
    return builder.create<AIE::FlowOp>(builder.getUnknownLoc(), source,
                                       sourceBundle, sourceChannel, dest,
                                       destBundle, destChannel);
  }

  void getAIRDmaMemcpyInBlock(Block &b, std::vector<Operation *> &output) {
    for (Operation &o : b.getOperations()) {
      if (isa<air::DmaMemcpyInterface>(&o))
        output.push_back(&o);
      for (Region &r : o.getRegions())
        getAIRDmaMemcpyInRegion(r, output);
    }
  }

  void getAIRDmaMemcpyInRegion(Region &r, std::vector<Operation *> &output) {
    for (Block &b : r.getBlocks())
      getAIRDmaMemcpyInBlock(b, output);
  }

  std::map<AIE::DMAChannel, std::vector<Operation *>>
  getDmaSchedules(AIE::CoreOp core, int x, int y, DMAAllocator &shim_dma_alloc,
                  std::vector<AIE::TileOp> &shim_dma_inits) {

    std::map<AIE::DMAChannel, std::vector<Operation *>> tile_dma_copies;
    std::vector<Operation *> dma_memcpy_ops;
    getAIRDmaMemcpyInRegion(core.getBody(), dma_memcpy_ops);

    auto aie_module = core->getParentOfType<ModuleOp>();
    auto tile = core.getTileOp();

    for (auto o : dma_memcpy_ops) {

      auto dmaOpIf = cast<air::DmaMemcpyInterface>(o);

      int src_space = dmaOpIf.getSrcMemref()
                          .getType()
                          .cast<MemRefType>()
                          .getMemorySpaceAsInt();
      int dst_space = dmaOpIf.getDstMemref()
                          .getType()
                          .cast<MemRefType>()
                          .getMemorySpaceAsInt();

      if ((src_space == (int)air::MemorySpace::L2 &&
           dst_space == (int)air::MemorySpace::L3) ||
          (src_space == (int)air::MemorySpace::L3 &&
           dst_space == (int)air::MemorySpace::L2) ||
          (src_space == (int)air::MemorySpace::L1 &&
           dst_space == (int)air::MemorySpace::L2) ||
          (src_space == (int)air::MemorySpace::L2 &&
           dst_space == (int)air::MemorySpace::L1)) {
        o->erase();
        continue;
      }

      AIE::DMAChannel tile_channel =
          getTileDMAChannel(aie_module, dmaOpIf, x, y);

      if ((src_space == (int)air::MemorySpace::L3 &&
           dst_space == (int)air::MemorySpace::L1) ||
          (src_space == (int)air::MemorySpace::L1 &&
           dst_space == (int)air::MemorySpace::L3)) {

        // copy between L1 and external memory, use shim dma
        tile_channel = getTileDMAChannel(aie_module, dmaOpIf, x, y);
        AIE::TileOp shim_tile = shim_dma_alloc.getTile(
            aie_module, dmaOpIf, (int64_t)tile_channel.second, x, y);
        AIE::DMAChannel shim_channel =
            shim_dma_alloc.getChannel(aie_module, dmaOpIf, tile_channel, x, y);

        LLVM_DEBUG(llvm::outs()
                   << "Shim channel is " << (uint64_t)shim_channel.second
                   << " for x=" << x << ", y=" << y << "\n");

        if ((shim_channel.first == AIE::DMAChannelDir::S2MM) &&
            ((uint64_t)shim_channel.second < (uint64_t)shim_dma_channels)) {
          getFlowOp(aie_module, tile, AIE::WireBundle::DMA,
                    (uint32_t)tile_channel.second, shim_tile,
                    AIE::WireBundle::DMA,
                    ((uint32_t)shim_channel.second) % shim_dma_channels);
        } else {
          getFlowOp(aie_module, shim_tile, AIE::WireBundle::DMA,
                    ((uint32_t)shim_channel.second) % shim_dma_channels, tile,
                    AIE::WireBundle::DMA, (uint32_t)tile_channel.second);
        }
      } else {
        llvm_unreachable("Unhandled dma transfer type");
      }

      tile_dma_copies[tile_channel].push_back(dmaOpIf);
    }
    return tile_dma_copies;
  }

  airrt::SegmentMetadataOp
  getOrCreateSegmentMetadata(airrt::ModuleMetadataOp module_meta,
                             StringRef name) {

    for (auto pm :
         module_meta.getSegments().front().getOps<airrt::SegmentMetadataOp>())
      if (name == pm.getSymName().str())
        return pm;

    auto builder = OpBuilder::atBlockTerminator(module_meta.getBody());
    auto loc = builder.getUnknownLoc();
    auto segment_meta = builder.create<airrt::SegmentMetadataOp>(loc, name);
    builder.createBlock(&segment_meta.getHerds());
    builder.create<airrt::SegmentMetadataTerminatorOp>(loc);

    return segment_meta;
  }

  airrt::HerdMetadataOp
  createHerdMetadata(airrt::SegmentMetadataOp segment_meta, air::HerdOp herd) {
    auto builder = OpBuilder::atBlockTerminator(segment_meta.getBody());
    auto loc = builder.getUnknownLoc();

    std::string name = "herd";
    if (auto attr =
            herd->getAttrOfType<StringAttr>(SymbolTable::getSymbolAttrName()))
      name = attr.getValue().str();

    auto herd_meta = builder.create<airrt::HerdMetadataOp>(loc, name);
    return herd_meta;
  }

  void lowerAirDmaMemcpy(ModuleOp module, DMAAllocator &shimDmaAlloc) {
    SmallVector<AIE::CoreOp, 32> cores;
    for (auto c : module.getOps<AIE::CoreOp>())
      cores.push_back(c);

    OpBuilder builder(module);

    for (AIE::CoreOp core : cores) {
      AIE::TileOp tile = core.getTileOp();
      auto x = tile.getCol();
      auto y = tile.getRow();

      std::vector<AIE::TileOp> shim_dma_inits;

      // collect dma operations and generate a schedule
      std::map<AIE::DMAChannel, std::vector<Operation *>> tile_dma_copies =
          getDmaSchedules(core, x, y, shimDmaAlloc, shim_dma_inits);

      // emit the acquire and release of the L1 buffer locks
      lock_allocation_list lock_allocs;
      std::unordered_set<Operation *> allocs_to_remap;
      for (auto p : tile_dma_copies) {
        for (auto o : p.second) {
          auto dmaOpIf = cast<air::DmaMemcpyInterface>(o);
          AIE::DMAChannel tile_channel =
              getTileDMAChannel(module, dmaOpIf, x, y);
          AIE::LockOp lockOp =
              getLockForTileDMA(module, dmaOpIf, lock_allocs, x, y);
          int64_t lockAqValue = -1;
          int64_t lockRelValue = -1;
          Value alloc = nullptr;
          if (!isMM2S(tile_channel)) {
            lockAqValue = 1;
            lockRelValue = 0;
            alloc = dmaOpIf.getDstMemref();
          } else {
            lockAqValue = 0;
            lockRelValue = 1;
            alloc = dmaOpIf.getSrcMemref();
          }

          if (auto bco =
                  dyn_cast<bufferization::ToMemrefOp>(alloc.getDefiningOp()))
            builder.setInsertionPoint(bco.getOperand().getDefiningOp());
          else if (auto a = dyn_cast<memref::AllocaOp>(alloc.getDefiningOp()))
            builder.setInsertionPoint(alloc.getDefiningOp());
          else
            builder.setInsertionPoint(&dmaOpIf->getBlock()->front());

          builder.create<AIE::UseLockOp>(o->getLoc(), lockOp, lockAqValue,
                                         AIE::LockAction::Acquire);
          // try to find a place to put the unlock. If there are deallocs,
          // replace them with unlock. Otherwise, put them at the end.
          bool need_unlock = true;
          for (auto u : alloc.getUsers()) {
            if (auto dealloc = dyn_cast<memref::DeallocOp>(u)) {
              builder.setInsertionPoint(dealloc);
              builder.create<AIE::UseLockOp>(dealloc->getLoc(), lockOp,
                                             lockRelValue,
                                             AIE::LockAction::Release);
              // assume that the deallocs will take care of it when
              // deallocs are present
              need_unlock = false;
            }
          }
          if (need_unlock) {
            auto t = dmaOpIf->getBlock()->getTerminator();
            builder.setInsertionPoint(t);
            builder.create<AIE::UseLockOp>(t->getLoc(), lockOp, lockRelValue,
                                           AIE::LockAction::Release);
          }
          allocs_to_remap.insert(alloc.getDefiningOp());
        }
      }
      for (auto o : allocs_to_remap) {
        Value alloc = o->getResult(0);
        for (auto u : alloc.getUsers()) {
          if (auto dealloc = dyn_cast<memref::DeallocOp>(u)) {
            dealloc.erase();
            break;
          }
        }
        if (isa<memref::AllocOp>(o))
          o->erase();
      }

      // Generate the TileDMA bd program. That is, generate the AIE.mem
      // body for the tile. Above we collected per channel lists of dma
      // copy operations. We'll assume these lists are in the correct
      // execution order and generate a AIE.mem program to loop over
      // each list.

      // The first block
      Block *channel_head = nullptr;
      Block *end_bb = nullptr;

      auto loc = core->getLoc();

      // make a AIE.mem for the tile dma
      auto mem = tile.getMemOp();
      if (!mem && tile_dma_copies.size()) {
        builder.setInsertionPoint(core);
        mem = builder.create<AIE::MemOp>(loc, tile);
      }
      for (auto &p : tile_dma_copies) {
        auto channel = p.first;

        LLVM_DEBUG(llvm::outs()
                   << " TILE dma channel is " << (uint64_t)channel.second
                   << " for x=" << x << ", y=" << y << "\n");

        Block *start_bb = new Block();
        mem.getBody().push_back(start_bb);

        Block *first_bd = new Block();
        mem.getBody().push_back(first_bd);
        auto dmaOps = p.second;
        Block *next_bd = nullptr;
        for (size_t i = 0; i < dmaOps.size(); i++) {
          auto dmaOp = cast<air::DmaMemcpyInterface>(dmaOps[i]);
          Block *bd;
          if (i == 0)
            bd = first_bd;
          else
            bd = next_bd;
          auto b = OpBuilder::atBlockEnd(bd);
          if (i == dmaOps.size() - 1) {
            b.create<AIE::NextBDOp>(loc, first_bd);
          } else {
            next_bd = new Block();
            mem.getBody().push_back(next_bd);
            b.create<AIE::NextBDOp>(loc, next_bd);
          }
          AIE::BufferOp bufferOp = getBufferForTileDMA(module, dmaOp, x, y);
          AIE::LockOp lockOp =
              getLockForTileDMA(module, dmaOp, lock_allocs, x, y);
          b.setInsertionPointToStart(bd);
          int64_t lockAqValue = -1;
          int64_t lockRelValue = -1;
          if (!isMM2S(channel)) {
            lockAqValue = 0;
            lockRelValue = 1;
          } else {
            lockAqValue = 1;
            lockRelValue = 0;
          }
          Value length = dmaOp.getLength();
          if (!length) {
            auto ndcpy = cast<air::DmaMemcpyNdOp>(dmaOps[i]);
            auto src_memory_space = ndcpy.getSrcMemref()
                                        .getType()
                                        .cast<MemRefType>()
                                        .getMemorySpaceAsInt();
            auto dst_memory_space = ndcpy.getDstMemref()
                                        .getType()
                                        .cast<MemRefType>()
                                        .getMemorySpaceAsInt();
            auto sizes = src_memory_space > dst_memory_space
                             ? ndcpy.getDstSizes()
                             : ndcpy.getSrcSizes();
            int64_t size = 1;
            for (auto s : sizes) {
              auto c = dyn_cast<arith::ConstantIndexOp>(s.getDefiningOp());
              if (!c) {
                size = -1;
                break;
              }
              size = size * c.value();
            }
            length = b.create<arith::ConstantIndexOp>(dmaOp.getLoc(), size)
                         ->getResult(0);
          }
          b.create<AIE::UseLockOp>(loc, lockOp, lockAqValue,
                                   AIE::LockAction::Acquire);
          b.create<AIE::DMABDOp>(
              loc, bufferOp, 0,
              cast<arith::ConstantIndexOp>(length.getDefiningOp()).value(), 0);
          b.create<AIE::UseLockOp>(loc, lockOp, lockRelValue,
                                   AIE::LockAction::Release);
        }
        if (!channel_head) {
          channel_head = start_bb;
          end_bb = new Block();
          mem.getBody().push_back(end_bb);
          auto b = OpBuilder::atBlockBegin(channel_head);
          b.create<AIE::DMAStartOp>(loc, channel.first, channel.second,
                                    first_bd, end_bb);
          b.setInsertionPointToEnd(end_bb);
          b.create<AIE::EndOp>(loc);
        } else {
          auto b = OpBuilder::atBlockBegin(start_bb);
          b.create<AIE::DMAStartOp>(
              loc, channel.first, channel.second, first_bd,
              channel_head->getTerminator()->getSuccessor(1));
          channel_head->getTerminator()->setSuccessor(start_bb, 1);
        }
      }

      // erase the dma copy operations
      for (auto p : tile_dma_copies) {
        for (auto o : p.second) {
          auto a = cast<xilinx::air::AsyncOpInterface>(o);
          if (a.getAsyncToken()) {
            OpBuilder b(o);
            o->replaceAllUsesWith(b.create<xilinx::air::WaitAllOp>(
                o->getLoc(), air::AsyncTokenType::get(o->getContext()),
                a.getAsyncDependencies()));
          }
          o->erase();
        }
      }
    }
  }

  void runTestPatterns() {

    auto m = getOperation();
    auto ctx = m->getContext();

    RewritePatternSet patterns(ctx);
    std::map<AIE::TileOp, air::HerdOp> tileToHerdMap;
    ShimTileAllocator shimTileAlloc(shim_dma_cols, shim_dma_channels);

    if (clTestPatterns.find("to-aie-mlir") != std::string::npos) {
      std::vector<std::pair<ModuleOp, air::HerdOp>> aie_modules;
      std::map<AIE::TileOp, air::HerdOp> tileToHerdMap;
      AIRToAIEOptions options = {.col_offset = clColOffset,
                                 .row_offset = clRowOffset,
                                 .emit_while = clEmitWhileLoop,
                                 .emit_herd_lock = clEmitHerdLock};
      createAIEModulesAndOutlineCores(m, aie_modules, tileToHerdMap, options);
      std::set<ModuleOp> seen;
      for (auto &p : aie_modules) {
        ModuleOp m = std::get<0>(p);
        if (seen.find(m) == seen.end()) {
          seen.insert(m);
          m.print(llvm::outs());
          llvm::outs() << "\n";
        }
      }
    }

    if (clTestPatterns.find("lower-air-execute") != std::string::npos)
      patterns.insert<LowerAIRExecutePattern>(ctx);
    if (clTestPatterns.find("alloc-l1-buffers") != std::string::npos)
      patterns.insert<AllocL1BuffersPattern, AllocL1BuffersPattern>(
          ctx, tileToHerdMap);
    if (clTestPatterns.find("specialize-affine-if") != std::string::npos)
      patterns.insert<SpecializeAffineIfPattern>(ctx);
    if (clTestPatterns.find("lower-pipe-get-put") != std::string::npos)
      patterns.insert<LowerPipeGetPutPattern>(ctx, tileToHerdMap);
    if (clTestPatterns.find("lower-scf-tokens") != std::string::npos)
      patterns.insert<LowerScfTokenPattern>(ctx);
    if (clTestPatterns.find("lower-air-channels") != std::string::npos)
      patterns.insert<LowerAIRChannelsPattern>(ctx, shimTileAlloc);

    if (patterns.getNativePatterns().size())
      (void)applyPatternsAndFoldGreedily(m, std::move(patterns));
  }

  void runOnOperation() override {

    if (!clTestPatterns.empty()) {
      runTestPatterns();
      return;
    }

    auto module = getOperation();
    OpBuilder builder(module);
    builder.setInsertionPointToStart(module.getBody());

    auto loc = builder.getUnknownLoc();
    auto module_meta = builder.create<airrt::ModuleMetadataOp>(loc);
    builder.createBlock(&module_meta.getSegments());
    builder.create<airrt::ModuleMetadataTerminatorOp>(loc);

    // If we have multiple herds then we must emit them into different aie
    // modules to avoid resource conflicts in the AIE physical dialect.
    std::vector<std::pair<ModuleOp, air::HerdOp>> aie_modules;

    std::map<AIE::TileOp, air::HerdOp> tileToHerdMap;
    AIRToAIEOptions options = {.col_offset = clColOffset,
                               .row_offset = clRowOffset,
                               .emit_while = clEmitWhileLoop,
                               .emit_herd_lock = clEmitHerdLock};
    createAIEModulesAndOutlineCores(module, aie_modules, tileToHerdMap,
                                    options);

    std::set<ModuleOp> seen;
    for (auto &p : aie_modules) {
      ModuleOp m = std::get<0>(p);
      xilinx::air::HerdOp h = std::get<1>(p);
      auto ctx = m->getContext();

      if (seen.find(m) == seen.end()) {
        seen.insert(m);

        specializeHerdAffineIf(m);
        lowerAirExecute(m);
        lowerScfAirTokens(m);

        allocL1Buffers(m, tileToHerdMap);

        DMAAllocator shimDmaAlloc(shim_dma_cols, shim_dma_channels);

        lowerAirDmaMemcpy(m, shimDmaAlloc);
        lowerPipelineGetPut(m, tileToHerdMap);

        SmallVector<air::HerdOp, 4> herds;
        if (auto p = h->getParentOfType<air::SegmentOp>()) {
          auto hops = p.getOps<air::HerdOp>();
          herds.append(hops.begin(), hops.end());
        } else {
          herds.push_back(h);
        }

        for (auto herd : herds) {
          std::set<int64_t> dma_ids;
          herd.walk([&](Operation *o) {
            if (auto dmaOp = dyn_cast<air::DmaMemcpyInterface>(o))
              dma_ids.insert(dmaOp.getId());
          });
          auto c = herd.getColOffset();
          auto r = herd.getRowOffset();
          int64_t col_offset = c ? *c : 0;
          int64_t row_offset = r ? *r : 0;

          // createAIRRtMetadata(module_meta, shimDmaAlloc);
          std::vector<Attribute> dma_allocations;
          for (auto &t : shimDmaAlloc.s2mm_allocs) {
            auto tileOp = t.dma_tile;
            int64_t col = t.col - col_offset;
            int64_t row = t.row - row_offset;
            int64_t chan = t.dma_channel;

            for (int64_t id : t.dma_id) {
              if (dma_ids.count(id) == 0)
                continue;
              SmallVector<NamedAttribute, 5> attrs;
              attrs.push_back(NamedAttribute(StringAttr::get(ctx, "id"),
                                             builder.getI64IntegerAttr(id)));
              attrs.push_back(NamedAttribute(StringAttr::get(ctx, "row"),
                                             builder.getI64IntegerAttr(row)));
              attrs.push_back(NamedAttribute(StringAttr::get(ctx, "col"),
                                             builder.getI64IntegerAttr(col)));
              attrs.push_back(NamedAttribute(StringAttr::get(ctx, "channel"),
                                             builder.getI64IntegerAttr(chan)));
              attrs.push_back(
                  NamedAttribute(StringAttr::get(ctx, "location"),
                                 builder.getI64IntegerAttr(tileOp.getCol())));
              dma_allocations.push_back(DictionaryAttr::get(ctx, attrs));
            }
          }
          for (auto &t : shimDmaAlloc.mm2s_allocs) {
            auto tileOp = t.dma_tile;
            int64_t col = t.col - col_offset;
            int64_t row = t.row - row_offset;
            int64_t chan = t.dma_channel;
            for (int64_t id : t.dma_id) {
              if (dma_ids.count(id) == 0)
                continue;
              SmallVector<NamedAttribute, 5> attrs;
              attrs.push_back(NamedAttribute(StringAttr::get(ctx, "id"),
                                             builder.getI64IntegerAttr(id)));
              attrs.push_back(NamedAttribute(StringAttr::get(ctx, "row"),
                                             builder.getI64IntegerAttr(row)));
              attrs.push_back(NamedAttribute(StringAttr::get(ctx, "col"),
                                             builder.getI64IntegerAttr(col)));
              attrs.push_back(
                  NamedAttribute(StringAttr::get(ctx, "channel"),
                                 builder.getI64IntegerAttr(chan + 2)));
              attrs.push_back(
                  NamedAttribute(StringAttr::get(ctx, "location"),
                                 builder.getI64IntegerAttr(tileOp.getCol())));
              dma_allocations.push_back(DictionaryAttr::get(ctx, attrs));
            }
          }
          auto segment_meta = getOrCreateSegmentMetadata(
              module_meta, m.getName()->split('.').second);
          auto herd_meta = createHerdMetadata(segment_meta, herd);
          herd_meta->setAttr("dma_allocations",
                             ArrayAttr::get(ctx, dma_allocations));
        }
        tile_dma_S2MM_allocs.clear();
        tile_dma_MM2S_allocs.clear();
      }

      RewritePatternSet patterns(ctx);
      air::WaitAllOp::getCanonicalizationPatterns(patterns, ctx);
      (void)applyPatternsAndFoldGreedily(m, std::move(patterns));
    };

    // emit aie_modules to files or to stdout
    seen.clear();
    for (auto p : aie_modules) {
      auto aie_module = std::get<0>(p);
      if (seen.find(aie_module) == seen.end())
        seen.insert(aie_module);
      else
        continue;
      if (clOutputPrefix != "-") {
        if (clOutputPrefix != "/dev/null") {
          std::error_code EC;
          std::string fname =
              clOutputPrefix + aie_module.getName()->str() + ".mlir";
          llvm::raw_fd_ostream aie_ostream(fname, EC);
          aie_module.print(aie_ostream);
        }
      } else {
        aie_module.print(llvm::outs());
      }
    }
  }
};

} // namespace

namespace xilinx {
namespace air {

FailureOr<ModuleOp> convertAIRToAIE(mlir::RewriterBase &rewriter,
                                    air::SegmentOp p) {
  std::string segment_name = "segment_0";
  if (auto attr =
          p->getAttrOfType<StringAttr>(SymbolTable::getSymbolAttrName()))
    segment_name = attr.getValue().str();

  std::string aie_module_name = "aie." + segment_name;
  ModuleOp aie_module =
      ModuleOp::create(rewriter.getUnknownLoc(), StringRef(aie_module_name));

  AIRToAIEOptions options = {
      .col_offset = 7, .row_offset = 2, .emit_while = false};
  std::vector<std::pair<ModuleOp, xilinx::air::HerdOp>> aie_modules;
  p.walk([&](xilinx::air::HerdOp h) {
    aie_modules.push_back({aie_module, h});
  });
  std::map<AIE::TileOp, air::HerdOp> tileToHerdMap;
  for (auto &p : aie_modules) {
    ModuleOp aie_module = std::get<0>(p);
    xilinx::air::HerdOp h = std::get<1>(p);

    outlineAIECores(rewriter, aie_module, h, tileToHerdMap, options);

    auto ctx = aie_module->getContext();
    RewritePatternSet patterns(ctx);
    patterns.insert<SpecializeAffineIfPattern>(ctx);
    patterns.insert<LowerAIRExecutePattern>(ctx);
    patterns.insert<AllocL1BuffersPattern>(ctx, tileToHerdMap);
    air::WaitAllOp::getCanonicalizationPatterns(patterns, ctx);
    (void)applyPatternsAndFoldGreedily(aie_module, std::move(patterns));
  }

  return aie_module;
}

std::unique_ptr<mlir::Pass> createAIRToAIEPass() {
  return std::make_unique<AIRToAIEPass>();
}

} // namespace air
} // namespace xilinx<|MERGE_RESOLUTION|>--- conflicted
+++ resolved
@@ -899,33 +899,47 @@
   (void)applyPatternsAndFoldGreedily(m, std::move(patterns));
 }
 
-void
+void 
+fillChannelMap(std::map<std::vector<int>, Optional<Value>> &map, 
+               std::vector<std::vector<int>> channelIndices) {
+  for (auto indices : channelIndices)
+    map[indices] = {};
+}
+
+LogicalResult
 createObjectFifo(OpBuilder &builder, AIE::AIEObjectFifoType datatype,
-                 std::map<std::pair<int, int>, AIE::ObjectFifoCreateOp> &objFifos,
-                 std::map<std::pair<int, int>, Value> &prodTiles, 
-                 std::map<std::pair<int, int>, Value> &consTiles, 
+                 std::map<std::vector<int>, AIE::ObjectFifoCreateOp> &objFifos,
+                 std::map<std::vector<int>, Optional<Value>> &prodTiles, 
+                 std::map<std::vector<int>, Optional<Value>> &consTiles, 
                  int depth, bool broadcast) {
   // channels and objFifos currently don't support many-to-many/one broadcast
-  if (broadcast && prodTiles.size() > 1)
-    return; // TODO: add return message
+  // if (broadcast && prodTiles.size() > 1)
+  //   return failure();
+
   if (broadcast) {
     std::vector<Value> consumers;
-    for (auto const& [coord, tile] : consTiles) {
-      consumers.push_back(tile);
-    }
-    AIE::ObjectFifoCreateOp fifo = builder.create<AIE::ObjectFifoCreateOp>(
-        builder.getUnknownLoc(), datatype, prodTiles[std::make_pair(0, 0)], consumers, depth);
-    for (auto const& [coord, tile] : consTiles) {
-      // TODO: check that list of consumers size == broadcast shape of channel op (what if shim consumer?)
-      objFifos[coord] = fifo;
-    }
+    for (auto const& [coord, tile] : consTiles)
+      if (tile)
+        consumers.push_back(*tile);
+
+    if (prodTiles.begin()->second) {
+      AIE::ObjectFifoCreateOp fifo = builder.create<AIE::ObjectFifoCreateOp>(
+          builder.getUnknownLoc(), datatype, *(prodTiles.begin()->second), consumers, depth);
+      for (auto const& [coord, tile] : consTiles)
+        // TODO: check that list of consumers size == broadcast shape of channel op (what if shim consumer?)
+        objFifos[coord] = fifo;
+    }
+
   } else {
     for (auto const& [coord, tile] : prodTiles) {
-      AIE::ObjectFifoCreateOp fifo = builder.create<AIE::ObjectFifoCreateOp>(
-        builder.getUnknownLoc(), datatype, prodTiles[coord], consTiles[coord], depth);
-      objFifos[coord] = fifo;
+      if (tile && consTiles[coord]) {
+        AIE::ObjectFifoCreateOp fifo = builder.create<AIE::ObjectFifoCreateOp>(
+          builder.getUnknownLoc(), datatype, *tile, *(consTiles[coord]), depth);
+        objFifos[coord] = fifo;
+      }
     } 
   }
+  return success();
 }
 
 template <typename MyOp>
@@ -974,151 +988,116 @@
   LogicalResult matchAndRewrite(air::ChannelOp channel,
                                 PatternRewriter &rewriter) const override {
     auto aie_module = channel->getParentOfType<ModuleOp>();
-<<<<<<< HEAD
-    int numSubchannels = channel.getSubchannelSize();
-=======
-    if (channel.getBundleSize() > 1)
-      return failure();
-
->>>>>>> 0e7d30da
+    int numSubchannels = channel.getBundleSize();
     std::vector<ChannelPutOp> channelPuts =
         getChannelPutOpThroughSymbol(channel);
     std::vector<ChannelGetOp> channelGets =
         getChannelGetOpThroughSymbol(channel);
 
+
     if ((int)channelPuts.size() > numSubchannels ||
         (int)channelGets.size() > numSubchannels) {
         return channel.emitOpError("too many put and/or get operations compared to declared channel indices");
     }
 
-    std::map<std::pair<int, int>, Value> producerTiles;
-    std::map<std::pair<int, int>, Value> consumerTiles;
-    std::map<std::pair<int, int>, AIE::ObjectFifoCreateOp> objFifos;
+    std::map<std::vector<int>, Optional<Value>> producerTiles;
+    std::map<std::vector<int>, Optional<Value>> consumerTiles;
+    std::map<std::vector<int>, AIE::ObjectFifoCreateOp> objFifos;
     AIE::AIEObjectFifoType datatype;
+
+    // fill maps with all expected entries for channel indices
+    std::vector<std::vector<int>> channelIndices = getAllChannelIndices(channel);
+    fillChannelMap(producerTiles, channelIndices);
+    fillChannelMap(consumerTiles, channelIndices);
 
     // put/get come in pairs, if one is missing then it's L3
     MemRefType srcMemref;
     int src_space = (int)air::MemorySpace::L3;
     Value producerTile;
-    if (channelPuts.size() > 0) {
-      for (auto put : channelPuts) {
-        // find AIE tiles and their cores based on memory hierarchy levels
-        srcMemref = put.getSrc().getType().cast<MemRefType>();
-        src_space = srcMemref.getMemorySpaceAsInt();
-        datatype = AIE::AIEObjectFifoType::get(MemRefType::get(srcMemref.getShape(), srcMemref.getElementType()));
-        if (src_space == (int)air::MemorySpace::L1) {
-          AIE::CoreOp producerCore = put->getParentOfType<AIE::CoreOp>();
-          if (!producerCore)
-            return failure();
-          producerTile = producerCore.getTileOp();
-          if (!producerTile)
-            return failure();
-          
-          int coord_x = 0;
-          int coord_y = 0;
-          if (put.getIndices().size() > 0) {
-            coord_x = put.getSizeX();
-            coord_y = put.getSizeY();
-          }
-          producerTiles[std::make_pair(coord_x, coord_y)] = producerTile;
-        } else {
+    for (auto put : channelPuts) {
+      // find AIE tiles and their cores based on memory hierarchy levels
+      srcMemref = put.getSrc().getType().cast<MemRefType>();
+      src_space = srcMemref.getMemorySpaceAsInt();
+      datatype = AIE::AIEObjectFifoType::get(MemRefType::get(srcMemref.getShape(), srcMemref.getElementType()));
+      if (src_space == (int)air::MemorySpace::L1) {
+        AIE::CoreOp producerCore = put->getParentOfType<AIE::CoreOp>();
+        if (!producerCore)
           return failure();
-        }
-      }
-    } else {
-      // put from L3
-      producerTile = shimTileAlloc.getShimTile(
+        producerTile = producerCore.getTileOp();
+        if (!producerTile)
+          return failure();
+        
+        producerTiles[getChannelPutIndices(put, channel)] = producerTile;
+      } else {
+        return failure();
+      }
+    }
+    // fill in missing entries with L3
+    for (auto const& [key, tile] : producerTiles) {
+      if (!tile.has_value()) {
+        producerTile = shimTileAlloc.getShimTile(
           aie_module, src_space, (int)air::MemorySpace::L1);
-      producerTiles[{0, 0}] = producerTile;
+        producerTiles[key] = producerTile;
+      }
     }
 
     // put/get come in pairs, if one is missing then it's L3
     MemRefType dstMemref;
     int dst_space = (int)air::MemorySpace::L3;
     Value consumerTile;
-    if (channelGets.size() > 0) {
-      for (auto get : channelGets) {
-        // find AIE tiles and their cores based on memory hierarchy levels
-        dstMemref = get.getDst().getType().cast<MemRefType>();
-        dst_space = dstMemref.getMemorySpaceAsInt();
-        datatype = AIE::AIEObjectFifoType::get(MemRefType::get(dstMemref.getShape(), dstMemref.getElementType()));
-        if (dst_space == (int)air::MemorySpace::L1) {
-          AIE::CoreOp consumerCore = get->getParentOfType<AIE::CoreOp>();
-          if (!consumerCore)
-            return failure();
-          consumerTile = consumerCore.getTileOp();
-          if (!consumerTile)
-            return failure();
+    for (auto get : channelGets) {
+      // find AIE tiles and their cores based on memory hierarchy levels
+      dstMemref = get.getDst().getType().cast<MemRefType>();
+      dst_space = dstMemref.getMemorySpaceAsInt();
+      datatype = AIE::AIEObjectFifoType::get(MemRefType::get(dstMemref.getShape(), dstMemref.getElementType()));
+      if (dst_space == (int)air::MemorySpace::L1) {
+        AIE::CoreOp consumerCore = get->getParentOfType<AIE::CoreOp>();
+        if (!consumerCore)
+          return failure();
+        consumerTile = consumerCore.getTileOp();
+        if (!consumerTile)
+          return failure();
           
-          int coord_x = 0;
-          int coord_y = 0;
-          if (get.getIndices().size() > 0) {
-            coord_x = get.getSizeX();
-            coord_y = get.getSizeY();
-          }
-          consumerTiles[std::make_pair(coord_x, coord_y)] = consumerTile;
-        } else {
-          return failure();
-        }
-      }
-    } else {
-      // get from L3
-      consumerTile = shimTileAlloc.getShimTile(
+        consumerTiles[getChannelGetIndices(get, channel)] = consumerTile;
+      } else {
+        return failure();
+      }
+    }
+    // fill in missing entries with L3
+    for (auto const& [key, tile] : consumerTiles) {
+      if (!tile.has_value()) {
+        consumerTile = shimTileAlloc.getShimTile(
           aie_module, (int)air::MemorySpace::L1, dst_space);
-      consumerTiles[{0, 0}] = consumerTile;
+        consumerTiles[key] = consumerTile;
+      }
     }
 
     if (!datatype)
       return failure();
 
     // create objFifo
-    // For now, number of memory elements in OF is hardcoded to 1
-    // (single buffer). FIXME
     rewriter.setInsertionPoint(*(aie_module.getOps<AIE::CoreOp>().begin()));
-<<<<<<< HEAD
-    createObjectFifo(rewriter, datatype, objFifos, producerTiles, consumerTiles, 1, channel.isBroadcast());
-=======
-    AIE::AIEObjectFifoType datatype;
-    if (channelPuts.size() > 0)
-      datatype = AIE::AIEObjectFifoType::get(srcMemref);
-    else if (channelGets.size() > 0)
-      datatype = AIE::AIEObjectFifoType::get(dstMemref);
-    else
-      return failure();
-    AIE::ObjectFifoCreateOp objFifo =
-        createObjectFifo(rewriter, datatype, producerTile, consumers,
-                         channel.getBufferResources());
->>>>>>> 0e7d30da
+    auto res = createObjectFifo(rewriter, datatype, objFifos, producerTiles, consumerTiles, channel.getBufferResources(), channel.isBroadcast());
+    if (res.failed())
+      return channel.emitOpError("has multiple producers, objFifo lowering currently doesn't support many-to-many/one broadcast");
 
     // replace put/get and the associated memref alloc/dealloc
     for (auto put : channelPuts) {
-      int coord_x = 0;
-      int coord_y = 0;
-      if (put.getIndices().size() > 0) {
-        coord_x = put.getSizeX();
-        coord_y = put.getSizeY();
-      }
       rewriteChannelAllocs<ChannelPutOp>(rewriter, put, 
-                                         objFifos[std::make_pair(coord_x, coord_y)],
+                                         objFifos[getChannelPutIndices(put, channel)],
                                          AIE::ObjectFifoPort::Produce);
       rewriteChannelDeallocs<ChannelPutOp>(rewriter, put, 
-                                           objFifos[std::make_pair(coord_x, coord_y)],
+                                           objFifos[getChannelPutIndices(put, channel)],
                                            AIE::ObjectFifoPort::Produce);
       // erase put
       rewriter.eraseOp(put);
     }
     for (auto get : channelGets) {
-      int coord_x = 0;
-      int coord_y = 0;
-      if (get.getIndices().size() > 0) {
-        coord_x = get.getSizeX();
-        coord_y = get.getSizeY();
-      }
       rewriteChannelAllocs<ChannelGetOp>(rewriter, get, 
-                                         objFifos[std::make_pair(coord_x, coord_y)],
+                                         objFifos[getChannelGetIndices(get, channel)],
                                          AIE::ObjectFifoPort::Consume);
       rewriteChannelDeallocs<ChannelGetOp>(rewriter, get, 
-                                           objFifos[std::make_pair(coord_x, coord_y)],
+                                           objFifos[getChannelGetIndices(get, channel)],
                                            AIE::ObjectFifoPort::Consume);
       // erase get
       rewriter.eraseOp(get);
@@ -1373,7 +1352,7 @@
 
   airrt::SegmentMetadataOp
   getOrCreateSegmentMetadata(airrt::ModuleMetadataOp module_meta,
-                             StringRef name) {
+                               StringRef name) {
 
     for (auto pm :
          module_meta.getSegments().front().getOps<airrt::SegmentMetadataOp>())
