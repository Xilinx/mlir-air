--- conflicted
+++ resolved
@@ -2751,18 +2751,11 @@
           lowerAirExecute(d);
           lowerScfAirTokens(d);
           allocL1Buffers(d, tileToHerdMap);
-<<<<<<< HEAD
           allocL2Buffers(d, bufferToMemtileMap);
           // builder.setInsertionPointToStart(d.getBody());
-          // specializeChannelBundle(d);
+          // std::map<std::string, std::string> chan_to_chan_map;
+          // specializeChannelBundle(d, chan_to_chan_map);
           // renumberChannelOps(d.getBody());
-=======
-          allocL2Buffers(d);
-          builder.setInsertionPointToStart(d.getBody());
-          std::map<std::string, std::string> chan_to_chan_map;
-          specializeChannelBundle(d, chan_to_chan_map);
-          renumberChannelOps(d.getBody());
->>>>>>> 7f69c06f
           // ShimDMAAllocator shimDmaAlloc(d);
           // lowerAIRMemcpyOp<air::ChannelInterface>(d, shimDmaAlloc, options);
         }
@@ -2880,15 +2873,10 @@
         specializeChannelBundle(device, chan_to_chan_map);
         renumberChannelOps(device.getBody());
         LowerAIRPingPong(device);
-<<<<<<< HEAD
         allocL2Buffers(device, bufferToMemtileMap);
         ShimTileAllocator shimTileAlloc(device.getTargetModel());
         lowerAIRChannels(device, shimTileAlloc, bufferToMemtileMap);
         //allocL1Buffers(device, tileToHerdMap);
-=======
-        lowerAIRChannels(device, shimTileAlloc);
-        allocL1Buffers(device, tileToHerdMap);
->>>>>>> 7f69c06f
       } else {
 
         cloneL2AndL3MemcpysToDeviceOp(builder, device, module, true, true);
@@ -2909,14 +2897,10 @@
 
       lowerAIRMemcpyOp<air::DmaMemcpyNdOp>(device, shimDmaAlloc, options);
 
-<<<<<<< HEAD
       ShimTileAllocator shimTileAlloc(device.getTargetModel());
       lowerAIRChannels(device, shimTileAlloc, bufferToMemtileMap);
       
       lowerPipelineGetPut(device, tileToHerdMap);
-=======
-      // lowerPipelineGetPut(device, tileToHerdMap);
->>>>>>> 7f69c06f
 
       SmallVector<air::HerdOp, 4> herds;
       SmallVector<air::SegmentOp, 4> segs;
