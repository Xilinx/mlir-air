--- conflicted
+++ resolved
@@ -51,12 +51,9 @@
   bool emit_herd_lock;
 };
 
-<<<<<<< HEAD
 std::vector<int> l2_dma_cols{7, 8, 9, 10};
 const int l2_dma_channels = 2;
 
-=======
->>>>>>> 93f87c2f
 // std::vector<int> s80_nmu_col_list{0, 0, 1, 1, 0, 0, 1, 1,
 //                                   0, 0, 1, 1, 0, 0, 0, 0,
 //                                   0, 0, 1, 1, 0, 0, 0, 0,
@@ -952,40 +949,6 @@
 
 struct LowerAIRChannelsPattern : public OpRewritePattern<air::ChannelOp> {
   using OpRewritePattern<air::ChannelOp>::OpRewritePattern;
-<<<<<<< HEAD
-
-  LowerAIRChannelsPattern(MLIRContext *ctx, ShimTileAllocator &shimTileAlloc)
-      : OpRewritePattern(ctx), shimTileAlloc(shimTileAlloc) {}
-
-  LogicalResult matchAndRewrite(air::ChannelOp channel,
-                                PatternRewriter &rewriter) const override {
-    auto aie_module = channel->getParentOfType<ModuleOp>();
-    std::vector<ChannelPutOp> channelPuts =
-        getChannelPutOpThroughSymbol(channel);
-    std::vector<ChannelGetOp> channelGets =
-        getChannelGetOpThroughSymbol(channel);
-
-    // put/get come in pairs, if one is missing then it's L3
-    MemRefType srcMemref;
-    int src_space = (int)air::MemorySpace::L3;
-    Value producerTile;
-    if (channelPuts.size() > 0) {
-
-      // for now, objectFifo does not support many-to-one/many broadcast
-      if (channelPuts.size() > 1)
-        return failure();
-
-      for (auto put : channelPuts) {
-        // find AIE tiles and their cores based on memory hierarchy levels
-        srcMemref = put.getSrc().getType().cast<MemRefType>();
-        src_space = srcMemref.getMemorySpaceAsInt();
-        if (src_space == (int)air::MemorySpace::L1) {
-          AIE::CoreOp producerCore = put->getParentOfType<AIE::CoreOp>();
-          if (!producerCore)
-            return failure();
-          producerTile = producerCore.getTileOp();
-          if (!producerTile)
-=======
 
   LowerAIRChannelsPattern(MLIRContext *ctx, ShimTileAllocator &shimTileAlloc)
       : OpRewritePattern(ctx), shimTileAlloc(shimTileAlloc) {}
@@ -1051,43 +1014,12 @@
             return failure();
           consumerTile = consumerCore.getTileOp();
           if (!consumerTile)
->>>>>>> 93f87c2f
             return failure();
         } else {
           return failure();
         }
       }
     } else {
-<<<<<<< HEAD
-      // put from L3
-      producerTile = shimTileAlloc.getShimTile(aie_module, src_space,
-                                               (int)air::MemorySpace::L1);
-    }
-
-    // put/get come in pairs, if one is missing then it's L3
-    std::vector<Value> consumers;
-    MemRefType dstMemref;
-    int dst_space = (int)air::MemorySpace::L3;
-    Value consumerTile;
-    if (channelGets.size() > 0) {
-      for (auto get : channelGets) {
-        // find AIE tiles and their cores based on memory hierarchy levels
-        dstMemref = get.getDst().getType().cast<MemRefType>();
-        dst_space = dstMemref.getMemorySpaceAsInt();
-        if (dst_space == (int)air::MemorySpace::L1) {
-          AIE::CoreOp consumerCore = get->getParentOfType<AIE::CoreOp>();
-          if (!consumerCore)
-            return failure();
-          consumerTile = consumerCore.getTileOp();
-          if (!consumerTile)
-            return failure();
-        } else {
-          return failure();
-        }
-      }
-    } else {
-=======
->>>>>>> 93f87c2f
       // get from L3
       consumerTile = shimTileAlloc.getShimTile(
           aie_module, (int)air::MemorySpace::L1, dst_space);
