--- conflicted
+++ resolved
@@ -627,9 +627,6 @@
     return (uint64_t)ceil(seconds * cps);
   }
 
-<<<<<<< HEAD
-  uint64_t getComputeCostFromCostModel(device &d, Operation *op) {
-=======
   uint64_t getTransferVolumn(air::ChannelInterface op) {
     MemRefType memTy = op.getMemref().getType().cast<MemRefType>();
     if (op.getSizes().empty())
@@ -650,8 +647,7 @@
     return output;
   }
 
-  uint64_t getComputeCost(device &d, Operation *op) {
->>>>>>> e5d5f4bc
+  uint64_t getComputeCostFromCostModel(device &d, Operation *op) {
     uint64_t compute_op_cost = 0;
     auto opCounts = xilinx::air::CostModel().getOpCounts(op);
     std::string skip = "footprint";
