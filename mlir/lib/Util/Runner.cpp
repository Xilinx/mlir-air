--- conflicted
+++ resolved
@@ -363,13 +363,8 @@
         // Update pointer to launch runner node in launch graph
         launchGraph.runner_node = &launch_runner_node;
 
-<<<<<<< HEAD
-        // Walk the launch graph and infer herd/partition runner nodes
+        // Walk the launch graph and infer herd/segment runner nodes
         launch_runner_node.initRunnerNodesFromLaunchGraph(launchGraph);
-=======
-        // Walk the launch graph and infer herd/segment runner nodes
-        initRunnerNodesFromLaunchGraph(launch_runner_node, launchGraph);
->>>>>>> 0e7d30da
 
         // Schedule launch runner node and its sub-runner nodes
         scheduleLaunch(launch_runner_node, device_resource_node, time);
@@ -405,25 +400,14 @@
         // getTimeStampsFromWavefront(next_times, launch);
       }
 
-<<<<<<< HEAD
-      for (auto &partition_runner_node : launch.sub_runner_nodes) {
-        processGraph(partition_runner_node, device_resource_node, time);
-        if (partition_runner_node.wavefront.size()) {
-=======
       for (auto &segment_runner_node : launch.sub_runner_nodes) {
-        processGraph(segment_runner_node, time);
+        processGraph(segment_runner_node, device_resource_node, time);
         if (segment_runner_node.wavefront.size()) {
->>>>>>> 0e7d30da
           running = true;
           // getTimeStampsFromWavefront(next_times, segment_runner_node);
         }
-<<<<<<< HEAD
-        for (auto &herd_runner_node : partition_runner_node.sub_runner_nodes) {
+        for (auto &herd_runner_node : segment_runner_node.sub_runner_nodes) {
           processGraph(herd_runner_node, device_resource_node, time);
-=======
-        for (auto &herd_runner_node : segment_runner_node.sub_runner_nodes) {
-          processGraph(herd_runner_node, time);
->>>>>>> 0e7d30da
           if (herd_runner_node.wavefront.size()) {
             running = true;
             // getTimeStampsFromWavefront(next_times, herd_runner_node);
@@ -432,20 +416,12 @@
       }
 
       if (running) {
-<<<<<<< HEAD
         launch.getTimeStampsFromWavefront(next_times);
-        for (auto &partition_runner_node : launch.sub_runner_nodes) {
-          partition_runner_node.getTimeStampsFromWavefront(next_times);
+        for (auto &segment_runner_node : launch.sub_runner_nodes) {
+          segment_runner_node.getTimeStampsFromWavefront(next_times);
           for (auto &herd_runner_node :
-               partition_runner_node.sub_runner_nodes) {
+               segment_runner_node.sub_runner_nodes) {
             herd_runner_node.getTimeStampsFromWavefront(next_times);
-=======
-        getTimeStampsFromWavefront(next_times, launch);
-        for (auto &segment_runner_node : launch.sub_runner_nodes) {
-          getTimeStampsFromWavefront(next_times, segment_runner_node);
-          for (auto &herd_runner_node : segment_runner_node.sub_runner_nodes) {
-            getTimeStampsFromWavefront(next_times, herd_runner_node);
->>>>>>> 0e7d30da
           }
         }
       }
@@ -482,162 +458,6 @@
   // Trace helper functions
   //===----------------------------------------------------------------------===//
 
-<<<<<<< HEAD
-=======
-  // Find all vertices adjacent to given vertices in graph
-  void
-  findAdjacentVertices(std::vector<Graph::vertex_descriptor> vertices,
-                       std::vector<Graph::vertex_descriptor> &adjacent_vertices,
-                       Graph *G) {
-    for (auto v : vertices) {
-      auto adj_set = boost::adjacent_vertices(v, *G);
-      for (auto v1 = adj_set.first; v1 != adj_set.second; ++v1) {
-        bool found_duplicate = false;
-        for (auto v2 : adjacent_vertices) {
-          if (*v1 == v2) {
-            found_duplicate = true;
-          }
-        }
-        bool is_in_vertices = false;
-        for (auto v3 : vertices) {
-          if (*v1 == v3) {
-            is_in_vertices = true;
-          }
-        }
-        if (!found_duplicate && !is_in_vertices) {
-          adjacent_vertices.push_back(*v1);
-        }
-      }
-    }
-  }
-
-  // Remove vertices in vector a which already exist in vector b
-  void removeRepeatedVertices(std::vector<Graph::vertex_descriptor> &a,
-                              std::vector<Graph::vertex_descriptor> b) {
-    for (auto v : b) {
-      removeVertexFromVertices(a, v);
-    }
-  }
-
-  // Remove a vertex from a vector of vertices
-  void removeVertexFromVertices(std::vector<Graph::vertex_descriptor> &vector,
-                                Graph::vertex_descriptor a) {
-    if (vector.size()) {
-      for (auto it = vector.begin(); it != vector.end(); ++it) {
-        if (*it == a) {
-          vector.erase(it);
-          it--;
-        }
-      }
-    }
-  }
-
-  bool hasPath(Graph::vertex_descriptor start_v, Graph::vertex_descriptor end_v,
-               Graph &G, SmallVector<Graph::vertex_descriptor, 1> &vec) {
-
-    vec.push_back(start_v);
-    if (start_v == end_v)
-      return true;
-    int pathCount = 0;
-    auto adj_set = boost::adjacent_vertices(start_v, G);
-    for (auto adj_v = adj_set.first; adj_v != adj_set.second; ++adj_v) {
-      SmallVector<Graph::vertex_descriptor, 1> tmp_vec;
-      if (hasPath(*adj_v, end_v, G, tmp_vec)) {
-        pathCount++;
-        // Concatenate
-        vec.insert(vec.end(), tmp_vec.begin(), tmp_vec.end());
-      }
-    }
-    if (pathCount)
-      return true;
-    vec.pop_back();
-    return false;
-  }
-
-  // Reset a vertex in dependency graph
-  void resetVertex(Graph::vertex_descriptor v, Graph &G, runnerNode &c,
-                   uint64_t time) {
-
-    // Remove start_v from processed_vertices
-    removeVertexFromVertices(c.processed_vertices, v);
-
-    // Reset node's start_time and end_time, if the async event represented by
-    // the vertex is complete
-    if (G[v].is_started() && G[v].is_done(time)) {
-      G[v].start_end_time_log.push_back(
-          std::make_pair(G[v].start_time, G[v].end_time));
-      G[v].start_time = 0;
-      G[v].end_time = 0;
-    }
-  }
-
-  // Recursively reset all vertices in for loop body
-  void resetGraphBetweenTwoVertices(Graph::vertex_descriptor start_v,
-                                    Graph::vertex_descriptor end_v, Graph &G,
-                                    runnerNode &c, uint64_t time) {
-
-    resetVertex(start_v, G, c, time);
-
-    if (start_v == end_v)
-      return;
-
-    SmallVector<Graph::vertex_descriptor, 1> vertices;
-    if (hasPath(start_v, end_v, G, vertices)) {
-      for (auto v : vertices) {
-        resetVertex(v, G, c, time);
-        // If v is a hierarchy op, then recursively clear the entire subgraph
-        if (G[v].asyncEventType == "hierarchy") {
-          for (auto sub_c : G[v].nextDependencyGraphs) {
-            auto start = sub_c->start_vertex;
-            auto terminator_v = sub_c->terminator_vertex;
-            auto sub_g = sub_c->g;
-            auto sub_runner = sub_c->runner_node;
-            resetGraphBetweenTwoVertices(start, terminator_v, sub_g,
-                                         *sub_runner, time);
-          }
-        }
-        // Else if v is an scf.for op, then clear the cached trip count from
-        // runner node
-        else if (G[v].asyncEventType == "for_loop") {
-          // Clear for loop trip count from runner node's cache
-          for (auto it = c.loop_trip_count.begin();
-               it != c.loop_trip_count.end(); it++) {
-            if (std::get<0>(*it) == (unsigned)getIdAttr(G[v].op)) {
-              c.loop_trip_count.erase(it);
-              it--;
-            }
-          }
-        }
-      }
-    }
-  }
-
-  //===----------------------------------------------------------------------===//
-  // Runner nodes and wavefront helper functions
-  //===----------------------------------------------------------------------===//
-
-  // Initialize sub runner nodes from launch graph tree
-  void initRunnerNodesFromLaunchGraph(runnerNode &launch_runner_node,
-                                      dependencyGraph &launchGraph) {
-    launchGraph.runner_node = &launch_runner_node;
-    for (auto &segmentGraph : launchGraph.subgraphs) {
-      // Create segment runner node
-      launch_runner_node.sub_runner_nodes.push_back(
-          runnerNode(&segmentGraph, "segment"));
-      auto current_segment_node = &(launch_runner_node.sub_runner_nodes.back());
-      for (auto &herdGraph : segmentGraph.subgraphs) {
-        // Create herd runner node
-        current_segment_node->sub_runner_nodes.push_back(
-            runnerNode(&herdGraph, "herd"));
-      }
-    }
-    addPointerBetweenSubRunnerNodeAndSubCommandGraph(launch_runner_node);
-    for (auto &segment_runner_node : launch_runner_node.sub_runner_nodes) {
-      addPointerBetweenSubRunnerNodeAndSubCommandGraph(segment_runner_node);
-    }
-  }
-
->>>>>>> 0e7d30da
   // Write process names in trace metadata
   void writeTraceMetadataProcNames(dependencyGraph &hostGraph) {
     for (auto &launchGraph : hostGraph.subgraphs) {
@@ -651,13 +471,8 @@
       for (auto &segmentGraph : launchGraph.subgraphs) {
         // Write segment process name to trace metadata
         emitTraceMetadataEvent(traceStream, "process_name", "name",
-<<<<<<< HEAD
-                               air::to_string(partitionGraph.hierarchyOp), "M",
-                               getIdAttr(partitionGraph.hierarchyOp));
-=======
-                               to_string(segmentGraph.hierarchyOp), "M",
+                               air::to_string(segmentGraph.hierarchyOp), "M",
                                getIdAttr(segmentGraph.hierarchyOp));
->>>>>>> 0e7d30da
         emitTraceMetadataEvent(
             traceStream, "process_sort_index", "sort_index",
             std::to_string(getIdAttr(segmentGraph.hierarchyOp)), "M",
