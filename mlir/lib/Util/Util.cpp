//===- Util.cpp -------------------------------------------------*- C++ -*-===//
//
// Copyright (C) 2021-2022, Xilinx Inc. All rights reserved.
// Copyright (C) 2022, Advanced Micro Devices, Inc. All rights reserved.
// SPDX-License-Identifier: MIT
//
//===----------------------------------------------------------------------===//

#include "air/Util/Util.h"
#include "air/Dialect/AIR/AIRDialect.h"

#include "mlir/Dialect/Affine/IR/AffineOps.h"
#include "mlir/Dialect/Func/IR/FuncOps.h"
#include "mlir/Dialect/SCF/IR/SCF.h"
#include "mlir/IR/BuiltinOps.h"
#include "mlir/IR/OperationSupport.h"

#include "llvm/ADT/SmallPtrSet.h"
#include "llvm/Support/Debug.h"
#include "llvm/Support/ErrorHandling.h"
#include "llvm/Support/raw_ostream.h"

#define DEBUG_TYPE "air-util"

using namespace mlir;
using namespace xilinx;

const StringLiteral air::LinalgTransforms::kLinalgTransformMarker =
    "__internal_linalg_transform__";

static std::string getMangledType(const Type ty) {
  std::stringstream ret;

  if (const MemRefType mrt = ty.dyn_cast<const MemRefType>()) {
    ret << "M";
    ret << mrt.getMemorySpaceAsInt();
    if (mrt.hasStaticShape()) {
      auto shape = mrt.getShape();
      for (auto s : shape)
        ret << s << "x";
    } else if (mrt.hasRank()) {
      ret << "D" << mrt.getRank();
    }
    const Type elem = mrt.getElementType();
    ret << getMangledType(elem);
  } else if (FloatType ft = ty.dyn_cast<FloatType>()) {
    ret << "F" << ft.getWidth();
  } else if (const IntegerType it = ty.dyn_cast<const IntegerType>()) {
    ret << "I" << it.getWidth();
  } else if (const IndexType it = ty.dyn_cast<const IndexType>()) {
    ret << "I64";
  } else if (ty.dyn_cast<air::AsyncTokenType>()) {
    ret << "E";
  } else {
    Type t = ty;
    t.dump();
    assert(0 && "unhandled type in getMangledType");
  }
  return ret.str();
}

static std::string getMangledFuncName(ModuleOp module, std::string prefix,
                                      FunctionType fnTy) {
  std::string sep = "_";

  auto resultTy = fnTy.getResults();
  auto operTy = fnTy.getInputs();

  std::string ret = prefix;
  for (const Type t : resultTy)
    ret = ret + sep + "r" + getMangledType(t);
  for (const Type t : operTy)
    ret = ret + sep + getMangledType(t);

  return ret;
}

func::FuncOp air::getMangledFunction(ModuleOp module, std::string prefix,
                                     ArrayRef<Value> operands,
                                     ArrayRef<Type> retTys) {
  Builder builder(module);

  SmallVector<Type, 16> tys;
  for (auto o : operands)
    tys.push_back(o.getType());

  auto fnTy = builder.getFunctionType(tys, retTys);

  std::string fnName = getMangledFuncName(module, prefix, fnTy);
  auto fn = module.lookupSymbol<func::FuncOp>(fnName);

  if (!fn) {
    fn = func::FuncOp::create(builder.getUnknownLoc(), fnName, fnTy);
    fn.setPrivate();
    module.push_back(fn);
  }

  return fn;
}

void air::normalizeLoop(AffineForOp afo) {
  auto ubMap = afo.getUpperBoundMap();
  auto lbMap = afo.getLowerBoundMap();
  auto ctx = afo.getContext();
  auto loc = afo.getLoc();

  auto step_expr = getAffineConstantExpr(afo.getStep(), ctx);

  auto ub_expr = ubMap.getResult(0);
  auto lb_expr = lbMap.getResult(0);
  auto sub_expr = ub_expr - lb_expr;
  auto new_ub_expr = sub_expr.ceilDiv(step_expr);

  auto iv = afo.getInductionVar();

  afo.setLowerBoundMap(AffineMap::get(0, 0, getAffineConstantExpr(0, ctx)));
  afo.setUpperBoundMap(AffineMap::get(0, 0, new_ub_expr));
  afo.setStep(1);

  auto dim0_expr = getAffineDimExpr(0, ctx);
  auto iv_expr = dim0_expr * step_expr + lb_expr;
  auto iv_map = AffineMap::get(1, 0, iv_expr);
  auto builder = OpBuilder::atBlockBegin(afo.getBody());
  auto new_iv = builder.create<AffineApplyOp>(loc, iv_map, iv);
  SmallPtrSet<Operation *, 1> keep{new_iv};
  iv.replaceAllUsesExcept(new_iv, keep);
  return;
}

uint64_t air::getTensorVolume(const ShapedType ty) {

  if (!ty.hasRank())
    return 1;

  uint64_t volume = 1;
  for (auto &d : ty.getShape())
    volume *= d;
  return volume;
}

uint64_t air::getTensorVolume(const Type ty) {
  if (auto t = ty.dyn_cast<ShapedType>()) {
    return getTensorVolume(t);
  } else {
    return 1;
  }
}

// Get the parent scf.for op of an iter_arg
scf::ForOp air::getForRegionIterArgsOwner(Value val) {
  auto ivArg = val.dyn_cast<BlockArgument>();
  if (!ivArg)
    return scf::ForOp();
  assert(ivArg.getOwner() && "unlinked block argument");
  auto *containingOp = ivArg.getOwner()->getParentOp();
  return dyn_cast<scf::ForOp>(containingOp);
}

// Get the parent scf.parallel op of an init_val
scf::ParallelOp air::getParallelRegionInitValsOwner(Operation *op, Value val) {
  if (auto parent_parallel_op = op->getParentOfType<scf::ParallelOp>()) {
    for (auto init_val : parent_parallel_op.getInitVals()) {
      if (init_val == val)
        return parent_parallel_op;
    }
  }
  return scf::ParallelOp();
}

// Get the parent air.launch_herd op of a tile id
air::HerdOp air::getHerdArgOwner(Value val) {
  auto ivArg = val.dyn_cast<BlockArgument>();
  if (!ivArg)
    return air::HerdOp();
  assert(ivArg.getOwner() && "unlinked block argument");
  auto *containingOp = ivArg.getOwner()->getParentOp();
  return dyn_cast<air::HerdOp>(containingOp);
}

// Get the parent air.hierarchy op of a tile id
air::HierarchyInterface air::getHierarchyArgOwner(Value val) {
  auto ivArg = val.dyn_cast<BlockArgument>();
  if (!ivArg)
    return air::HierarchyInterface();
  assert(ivArg.getOwner() && "unlinked block argument");
  auto *containingOp = ivArg.getOwner()->getParentOp();
  return dyn_cast<air::HierarchyInterface>(containingOp);
}

// Get operation's "id" attribute
int air::getIdAttr(Operation *op) {
  auto idAttr = op->getAttrOfType<IntegerAttr>("id");
  assert(idAttr && "op has no attribute named 'id'");
  return idAttr.getInt();
}

// Renumber the DMA ops
void air::renumberDmaOps(func::FuncOp func, std::string mode) {
  unsigned id = 0;
  if (mode == "global") {
    // Renumber DMA ops per entire module
    func->walk([&](Operation *func_dma) {
      if (dyn_cast<xilinx::air::DmaMemcpyInterface>(func_dma)) {
        func_dma->setAttr(
            "id",
            mlir::IntegerAttr::get(
                mlir::IntegerType::get(func_dma->getContext(), 32), ++id));
      }
    });
  } else if (mode == "herd") {
    for (auto herd : func.getOps<xilinx::air::HerdOp>()) {
      id = 0;
      // Renumber DMA ops per air herd
      herd->walk([&](Operation *herd_dma) {
        if (dyn_cast<xilinx::air::DmaMemcpyInterface>(herd_dma)) {
          herd_dma->setAttr(
              "id",
              mlir::IntegerAttr::get(
                  mlir::IntegerType::get(herd_dma->getContext(), 32), ++id));
        }
      });
    }
  } else
    assert(false && "Unknown dma renumber mode. Supported modes: global, herd");
}

// Return op name as string
std::string air::to_string(Operation *op) {
  return op->getName().getStringRef().str();
}

// Return memory space as string
std::string air::getMemorySpaceAsString(Value memref) {
  assert(memref.getType().isa<MemRefType>() && "value is not a memref");
  auto memory_space_as_int =
      memref.getType().dyn_cast<MemRefType>().getMemorySpaceAsInt();
  std::string memorySpaceStr;
  if (memory_space_as_int == (int)air::MemorySpace::L1) {
    memorySpaceStr = "L1";
  } else if (memory_space_as_int == (int)air::MemorySpace::L2) {
    memorySpaceStr = "L2";
  } else if (memory_space_as_int == (int)air::MemorySpace::L3) {
    memorySpaceStr = "L3";
  } else
    assert(false && "unknown memory space");
  return memorySpaceStr;
}

// Returns the first affine if op in block; nullptr otherwise
mlir::AffineIfOp air::getAffineIfInBlock(mlir::Block *block) {
  for (auto op : block->getOps<mlir::AffineIfOp>()) {
    return op;
  }
  return mlir::AffineIfOp();
}

// Returns the first air.dma op in block; nullptr otherwise
air::DmaMemcpyNdOp air::getAIRDmaInBlock(mlir::Block *block) {
  for (auto op : block->getOps<air::DmaMemcpyNdOp>()) {
    return op;
  }
  return air::DmaMemcpyNdOp();
}

<<<<<<< HEAD
} // namespace air
} // namespace xilinx
=======
// Erase a kernel operand from air.hierarchy op
void air::eraseAIRHierarchyOperand(air::HierarchyInterface op, unsigned index) {
  assert(index + 1 <= op->getNumOperands() && "Index out of range");
  auto numAsyncDeps = dyn_cast<air::AsyncOpInterface>(op.getOperation())
                          .getAsyncDependencies()
                          .size();
  auto removed_operand_index = index + numAsyncDeps + op.getNumDims();
  op->eraseOperands(removed_operand_index);
  if (!op->template hasTrait<OpTrait::AttrSizedOperandSegments>())
    return;
  auto attrName =
      OpTrait::AttrSizedOperandSegments<void>::getOperandSegmentSizeAttr();
  auto sizeAttr = op->template getAttrOfType<DenseI32ArrayAttr>(attrName);
  if (!sizeAttr)
    return; // Async dependencies is the only variadic operand.
  SmallVector<int32_t, 8> sizes;
  for (auto size : sizeAttr.asArrayRef()) {
    sizes.push_back(size);
  }
  // Find which bin the erased operand belongs to in OperandSegmentSizes
  int32_t sum = 0;
  unsigned i = 0;
  for (auto s : sizes) {
    sum += s;
    if (sum > removed_operand_index) {
      sizes[i]--;
      break;
    }
    i++;
  }
  op->setAttr(attrName, Builder(op->getContext()).getDenseI32ArrayAttr(sizes));
}

// Get channel declaration through channel symbol
air::ChannelOp
air::getChannelDeclarationThroughSymbol(air::ChannelInterface op) {
  auto module = op->getParentOfType<ModuleOp>();
  return dyn_cast<air::ChannelOp>(module.lookupSymbol(op.getChanName()));
}

// Get the other channel op through channel symbol
air::ChannelGetOp
air::getTheOtherChannelOpThroughSymbol(air::ChannelPutOp put) {
  auto module = put->getParentOfType<ModuleOp>();
  auto channel_op = getChannelDeclarationThroughSymbol(
      dyn_cast<air::ChannelInterface>(put.getOperation()));
  auto attr =
      channel_op->getAttrOfType<StringAttr>(SymbolTable::getSymbolAttrName());

  air::ChannelGetOp output = nullptr;
  module.walk([&](Operation *op) {
    if (auto get = dyn_cast<air::ChannelGetOp>(op)) {
      if (get.getChanName() == attr) {
        if (output)
          assert(false && "found multiple occurrences of channel get");
        else
          output = get;
      }
    }
  });

  if (output)
    return output;
  else
    return ChannelGetOp();
}

// Get the other channel op through channel symbol
air::ChannelPutOp
air::getTheOtherChannelOpThroughSymbol(air::ChannelGetOp get) {
  auto module = get->getParentOfType<ModuleOp>();
  auto channel_op = getChannelDeclarationThroughSymbol(
      dyn_cast<air::ChannelInterface>(get.getOperation()));
  auto attr =
      channel_op->getAttrOfType<StringAttr>(SymbolTable::getSymbolAttrName());

  air::ChannelPutOp output = nullptr;
  module.walk([&](Operation *op) {
    if (auto put = dyn_cast<ChannelPutOp>(op)) {
      if (put.getChanName() == attr) {
        if (output)
          assert(false && "found multiple occurrences of channel put");
        else
          output = put;
      }
    }
  });

  if (output)
    return output;
  else
    return ChannelPutOp();
}
>>>>>>> 18019562
<|MERGE_RESOLUTION|>--- conflicted
+++ resolved
@@ -262,10 +262,6 @@
   return air::DmaMemcpyNdOp();
 }
 
-<<<<<<< HEAD
-} // namespace air
-} // namespace xilinx
-=======
 // Erase a kernel operand from air.hierarchy op
 void air::eraseAIRHierarchyOperand(air::HierarchyInterface op, unsigned index) {
   assert(index + 1 <= op->getNumOperands() && "Index out of range");
@@ -358,5 +354,4 @@
     return output;
   else
     return ChannelPutOp();
-}
->>>>>>> 18019562
+}