//===- AIRDependencyScheduleOpt.cpp -----------------------------*- C++ -*-===//
//
// Copyright (C) 2022, Xilinx Inc. All rights reserved.
// Copyright (C) 2022, Advanced Micro Devices, Inc. All rights reserved.
// SPDX-License-Identifier: MIT
//
//===----------------------------------------------------------------------===//

#include "air/Transform/AIRDependencyScheduleOpt.h"
#include "air/Dialect/AIR/AIRDialect.h"
#include "air/Util/Dependency.h"

#include "mlir/Analysis/SliceAnalysis.h"
#include "mlir/Dialect/Affine/IR/AffineOps.h"
#include "mlir/Dialect/Affine/LoopUtils.h"
#include "mlir/Dialect/Func/IR/FuncOps.h"
#include "mlir/Dialect/LLVMIR/LLVMDialect.h"
#include "mlir/Dialect/Linalg/IR/Linalg.h"
#include "mlir/Dialect/Linalg/Utils/Utils.h"
#include "mlir/Dialect/MemRef/IR/MemRef.h"
#include "mlir/Dialect/SCF/IR/SCF.h"
#include "mlir/Dialect/SCF/Transforms/Transforms.h"
#include "mlir/Dialect/SCF/Utils/Utils.h"
#include "mlir/Dialect/Vector/IR/VectorOps.h"
#include "mlir/IR/Builders.h"
#include "mlir/IR/BuiltinTypes.h"
#include "mlir/IR/IntegerSet.h"
#include "mlir/IR/OperationSupport.h"
#include "mlir/IR/PatternMatch.h"
#include "mlir/Pass/Pass.h"
#include "mlir/Transforms/DialectConversion.h"
#include "mlir/Transforms/GreedyPatternRewriteDriver.h"
#include "mlir/Transforms/InliningUtils.h"
#include "mlir/Transforms/RegionUtils.h"

#include "llvm/ADT/STLExtras.h"
#include "llvm/ADT/SetVector.h"
#include "llvm/ADT/SmallSet.h"

#include "llvm/Support/Debug.h"
#include "llvm/Support/ErrorHandling.h"
#include "llvm/Support/raw_ostream.h"

#include <algorithm>
#include <map>
#include <numeric>
#include <string>
#include <vector>

using namespace mlir;
using namespace xilinx;
using namespace xilinx::air;

#define DEBUG_TYPE "air-dependency-schedule-opt"

namespace {

//===----------------------------------------------------------------------===//
// Utility methods for op hoisting
//===----------------------------------------------------------------------===//

// Return the air.execute op in the op's dep list which contains an op of type
// OpTy.
template <typename OpTy>
air::ExecuteOp getDependentExecuteContainingOpTy(Operation *op) {
  auto it = llvm::find_if(air::getAsyncDependenciesFromOp(op), [](Value tok) {
    if (auto execOp = dyn_cast_if_present<air::ExecuteOp>(tok.getDefiningOp()))
      if (llvm::any_of(execOp.getChildOps(),
                       [](Operation &o) { return isa<OpTy>(o); }))
        return true;
    return false;
  });
  if (it == air::getAsyncDependenciesFromOp(op).end())
    return air::ExecuteOp();
  return dyn_cast<air::ExecuteOp>(it->getDefiningOp());
}

// Return the air.execute op which depends on this op and contains an op of type
// OpTy.
template <typename OpTy>
air::ExecuteOp getUserExecuteOpContainingOpTy(Operation *op) {
  auto opTok = air::getAsyncTokenFromOp(op);
  if (!opTok)
    return air::ExecuteOp();
  auto it = llvm::find_if(opTok.getUsers(), [](Operation *usr) {
    if (auto execOp = dyn_cast<air::ExecuteOp>(usr))
      if (llvm::any_of(execOp.getChildOps(),
                       [](Operation &o) { return isa<OpTy>(o); }))
        return true;
    return false;
  });
  if (it == opTok.getUsers().end())
    return air::ExecuteOp();
  return dyn_cast<air::ExecuteOp>(*it);
}

// Reconnect incoming DMA event in the dependency graph
void reconnectIncomingDataMovements(Operation *op, scf::ForOp for_op) {
  air::AsyncOpInterface async_op = dyn_cast<air::AsyncOpInterface>(op);
  auto dependency_list = async_op.getAsyncDependencies();
  if (dependency_list.size()) {
    // Erase dependence to upstream scf.forOp
    eraseAsyncDependencyFromAsyncOp(
        dyn_cast<air::AsyncOpInterface>(async_op.getOperation()),
        for_op.getRegionIterArgs()[0]);
    auto for_op_iter_operand = for_op.getInitArgs()[0];
    op->getResult(0).replaceAllUsesWith(for_op.getRegionIterArgs()[0]);

    replaceAllUsesInRegionWith(for_op_iter_operand, op->getResult(0),
                               *for_op->getParentRegion());
    async_op.addAsyncDependency(for_op_iter_operand);
  }
}

// Reconnect outgoing channel and dealloc events in the dependency graph
void reconnectOutgoingEvents(Operation *op, air::ExecuteOp dealloc_op,
                             scf::ForOp for_op,
                             air::WaitAllOp wait_all_after_for) {
  air::AsyncOpInterface async_op = dyn_cast<air::AsyncOpInterface>(op);
  auto dependency_list = async_op.getAsyncDependencies();
  if (dependency_list.size()) {
    for (unsigned i = 0; i < dependency_list.size(); i++) {
      wait_all_after_for.addAsyncDependency(dependency_list[i]);
    }
    clearAsyncDependenciesOfAsyncOp(async_op);
  }
  eraseAsyncDependencyFromAsyncOp(
      dyn_cast<air::AsyncOpInterface>(wait_all_after_for.getOperation()),
      dealloc_op.getAsyncToken());
  for_op.getResult(0).replaceAllUsesWith(dealloc_op.getResult(0));
  async_op.addAsyncDependency(for_op.getResult(0));
}

//===----------------------------------------------------------------------===//
// Passes
//===----------------------------------------------------------------------===//

struct HoistDmaInAccumPattern : public OpRewritePattern<scf::ForOp> {
  using OpRewritePattern<scf::ForOp>::OpRewritePattern;

  LogicalResult matchAndRewrite(scf::ForOp for_op,
                                PatternRewriter &rewriter) const override {

    SmallVector<air::DmaMemcpyNdOp, 1> dmamemcpy_incoming_history;
    SmallVector<air::DmaMemcpyNdOp, 1> dmamemcpy_outgoing_history;
    for (auto dma_op : for_op.getOps<air::DmaMemcpyNdOp>()) {
      if (isIncomingDmaOp(dma_op)) {
        dmamemcpy_incoming_history.push_back(dma_op);
      }
      if (isOutgoingDmaOp(dma_op)) {
        dmamemcpy_outgoing_history.push_back(dma_op);
      }
    }
    auto isInvariantWRTForLoop = [](Operation *op, scf::ForOp for_op) {
      return llvm::all_of(op->getOperands(), [&for_op](Value oper) {
        if (isa<air::AsyncTokenType>(oper.getType()))
          return true;
        if (isa_and_present<memref::AllocOp>(oper.getDefiningOp()))
          return true; // HoistDmaInAccumPattern also hoists
                       // memref.alloc/dealloc.
        if (auto execOp =
                dyn_cast_if_present<air::ExecuteOp>(oper.getDefiningOp()))
          if (isa<memref::AllocOp>(execOp.getChildOps().front()))
            return true;
        if (getConstantIntValue(oper))
          return true;
        if (for_op.isDefinedOutsideOfLoop(oper))
          return true;
        return false;
      });
    };
    bool foundDmaPairToHoist = false;
    for (auto op_2 : dmamemcpy_outgoing_history) {
      bool foundDmaPairForThisOp2 = false;
      for (auto op_1 : dmamemcpy_incoming_history) {
        bool areInvariantWRTForLoop = true;
        // Check if the pair of dmas form symmetry in their src and dst
        bool areSymmetric = areSymmetricDmaOps(op_1, op_2);
        // Check if the pair of dmas are invariant with respect to for loop
        // iterations
        areInvariantWRTForLoop &=
            isInvariantWRTForLoop(op_1.getOperation(), for_op);
        areInvariantWRTForLoop &=
            isInvariantWRTForLoop(op_2.getOperation(), for_op);
        if (areSymmetric & areInvariantWRTForLoop) {
          foundDmaPairToHoist = true;
          foundDmaPairForThisOp2 = true;
          // Found a pair of dmas which cancel out each other
          air::ExecuteOp alloc_exec_op =
              getDependentExecuteContainingOpTy<memref::AllocOp>(op_1);
          air::ExecuteOp dealloc_exec_op =
              getUserExecuteOpContainingOpTy<memref::DeallocOp>(op_2);
          if (alloc_exec_op.getAsyncDependencies().size() > 1)
            alloc_exec_op->emitOpError(
                "alloc event should have only one dependent");

          // Reconnect incoming alloc event
          if (alloc_exec_op.getAsyncDependencies().size()) {
            alloc_exec_op.eraseAsyncDependency(0);
          }
          // Reconnect incoming dma event
          reconnectIncomingDataMovements(op_1, for_op);
          // Move ops to before the for loop
          alloc_exec_op->moveBefore(for_op);
          op_1->moveBefore(for_op);

          // Reconnect outgoing dealloc event
          // Reconnect outgoing dma event
          scf::YieldOp yield_op =
              dyn_cast<scf::YieldOp>(for_op.getBody()->getTerminator());
          air::WaitAllOp wait_all_after_for =
              dyn_cast<air::WaitAllOp>(yield_op->getOperand(0).getDefiningOp());
          reconnectOutgoingEvents(op_2, dealloc_exec_op, for_op,
                                  wait_all_after_for);
          // If wait_all depends on outgoing dma, then erase this dependency
          eraseAsyncDependencyFromAsyncOp(
              dyn_cast<air::AsyncOpInterface>(
                  wait_all_after_for.getOperation()),
              dyn_cast<air::AsyncOpInterface>(op_2.getOperation())
                  .getAsyncToken());
          // Move ops to after the for loop
          dealloc_exec_op->moveAfter(for_op);
          op_2->moveAfter(for_op);

          // Move const ops which produce op_2 operands
          // Note: moving consts of which op_1 depends on AFTER op_2 to maintain
          // dominance if consts are shared by both
          for (auto op_2_operand : op_2->getOperands()) {
            if (op_2_operand.getDefiningOp() &&
                isa<arith::ConstantOp>(op_2_operand.getDefiningOp())) {
              rewriter.setInsertionPoint(op_2);
              rewriter.clone(*op_2_operand.getDefiningOp());
            }
          }
          // Move const ops which produce op_1 operands
          for (auto op_1_operand : op_1->getOperands()) {
            if (op_1_operand.getDefiningOp() &&
                isa<arith::ConstantOp>(op_1_operand.getDefiningOp())) {
              rewriter.setInsertionPoint(op_1);
              rewriter.clone(*op_1_operand.getDefiningOp());
            }
          }
        }
      }
      if (foundDmaPairForThisOp2)
        continue; // Ensure unique pairing
    }
    if (foundDmaPairToHoist)
      return success();
    return failure();
  }

private:
  // Check if the dma performs memory copy inbound to the for loop with help
  // from dependency graph
  bool isIncomingDmaOp(air::DmaMemcpyNdOp dma_op) const {
    bool foundScfForDep = false;
    bool foundMemrefAllocDep = false;
    Operation *current_op = dma_op.getOperation();
    air::AsyncOpInterface current_async_op =
        dyn_cast<air::AsyncOpInterface>(current_op);
    auto dependency_list = current_async_op.getAsyncDependencies();
    if (dependency_list.size()) {
      for (auto dep_op : dependency_list) {
        if (dep_op ==
            current_op->getParentOfType<scf::ForOp>().getRegionIterArgs()[0]) {
          // Found scf.forOp in upstream dependency
          foundScfForDep = true;
        } else if (auto exec_op =
                       dyn_cast<air::ExecuteOp>(dep_op.getDefiningOp())) {
          // Found air.ExecuteOp in upstream dependency
          if (llvm::any_of(exec_op.getChildOps(), [](Operation &child_op) {
                return isa<memref::AllocOp>(child_op);
              }))
            foundMemrefAllocDep =
                true; // Found memref.allocOp inside air.ExecuteOp
        }
      }
    }
    return foundScfForDep & foundMemrefAllocDep;
  }

  // Check if the dma performs memory copy outbound to the for loop with help
  // from dependency graph
  bool isOutgoingDmaOp(air::DmaMemcpyNdOp dma_op) const {
    bool foundDepToWaitall = false;
    bool foundDepToMemrefDealloc = false;
    Operation *current_op = dma_op.getOperation();
    air::AsyncOpInterface current_async_op =
        dyn_cast<air::AsyncOpInterface>(current_op);
    auto dependency_token = current_async_op.getAsyncToken();
    for (auto user : dependency_token.getUsers()) {
      auto exec_op = dyn_cast<air::ExecuteOp>(user);
      if (!exec_op)
        continue;
      // Found air.ExecuteOp in downstream dependency
      if (llvm::any_of(exec_op.getChildOps(), [](Operation &child_op) {
            return isa<memref::DeallocOp>(child_op);
          }))
        foundDepToMemrefDealloc = true;
    }
    if (llvm::any_of(dependency_token.getUsers(),
                     [](Operation *user) { return isa<air::WaitAllOp>(user); }))
      foundDepToWaitall = true;
    return foundDepToWaitall & foundDepToMemrefDealloc;
  }

  // Check if two dma ops are symmetric
  bool areSymmetricDmaOps(air::DmaMemcpyNdOp op_1,
                          air::DmaMemcpyNdOp op_2) const {
    bool areSymmetric = op_1.getSrcMemref() == op_2.getDstMemref();
    areSymmetric &= op_2.getSrcMemref() == op_1.getDstMemref();
    // Check offsets, sizes and strides
    auto op_1_dmaNd = dyn_cast<air::DmaMemcpyNdOp>(op_1.getOperation());
    auto op_2_dmaNd = dyn_cast<air::DmaMemcpyNdOp>(op_2.getOperation());
    unsigned op_1_dst_num_entries = op_1_dmaNd.getDstOffsets().size();
    unsigned op_1_src_num_entries = op_1_dmaNd.getSrcOffsets().size();
    unsigned op_2_dst_num_entries = op_2_dmaNd.getDstOffsets().size();
    unsigned op_2_src_num_entries = op_2_dmaNd.getSrcOffsets().size();
    if (areSymmetric && (op_1_dst_num_entries == op_2_src_num_entries) &&
        (op_1_src_num_entries == op_2_dst_num_entries)) {
      for (unsigned i = 0; i < op_1_dst_num_entries; i++) {
        areSymmetric &= areEqualIndices(op_1_dmaNd.getDstOffsets()[i],
                                        op_2_dmaNd.getSrcOffsets()[i]);
        areSymmetric &= areEqualIndices(op_1_dmaNd.getDstSizes()[i],
                                        op_2_dmaNd.getSrcSizes()[i]);
        areSymmetric &= areEqualIndices(op_1_dmaNd.getDstStrides()[i],
                                        op_2_dmaNd.getSrcStrides()[i]);
      }
      for (unsigned i = 0; i < op_1_src_num_entries; i++) {
        areSymmetric &= areEqualIndices(op_1_dmaNd.getSrcOffsets()[i],
                                        op_2_dmaNd.getDstOffsets()[i]);
        areSymmetric &= areEqualIndices(op_1_dmaNd.getSrcSizes()[i],
                                        op_2_dmaNd.getDstSizes()[i]);
        areSymmetric &= areEqualIndices(op_1_dmaNd.getSrcStrides()[i],
                                        op_2_dmaNd.getDstStrides()[i]);
      }
    } else {
      areSymmetric = false;
    }

    return areSymmetric;
  }
};

struct AnnotateFrontAndBackOpsInForPattern
    : public OpRewritePattern<scf::ForOp> {
  using OpRewritePattern<scf::ForOp>::OpRewritePattern;

  LogicalResult matchAndRewrite(scf::ForOp for_op,
                                PatternRewriter &rewriter) const override {

    // Check if the for loop is targetted for unrolling
    if (!for_op->hasAttr("unroll"))
      return failure();

    // Check if the for loop is async
    SmallVector<Value> iterTokens;
    for (auto iter_arg : for_op.getRegionIterArgs()) {
      if (llvm::isa<air::AsyncTokenType>(iter_arg.getType())) {
        iterTokens.push_back(iter_arg);
      }
    }
    if (!iterTokens.size())
      return failure();

    // Get async alloc ops
    SmallVector<Operation *> allocOps;
    for (auto &op : for_op.getOps()) {
      if (auto exec_op = dyn_cast<air::ExecuteOp>(op)) {
        bool isFrontCandidate = false;
        if (!exec_op.getAsyncDependencies().size())
          isFrontCandidate = true;
        for (auto d : exec_op.getAsyncDependencies()) {
          for (auto t : iterTokens) {
            if (d == t) {
              isFrontCandidate = true;
            }
          }
        }
        auto child_op = &exec_op.getChildOps().front();
        if (isa<memref::AllocOp>(child_op) && isFrontCandidate) {
          iterTokens.push_back(op.getResult(0));
          // Note: skipping over alloc ops, since they will get hoisted out of
          // loop
          allocOps.push_back(&op);
        }
      }
    }
    if (!allocOps.size())
      return failure();

    // Get ops which are at the front of the loop body's dependency graph
    for (auto &op : for_op.getOps()) {
      bool skip_this_op = false;
      for (auto allocOp : allocOps) {
        if (&op == allocOp)
          skip_this_op = true;
      }

      SmallVector<Value> dep_list;
      skip_this_op |= !getAsyncDependenciesFromOp(&op, dep_list);
      if (skip_this_op)
        continue;

      if (!dep_list.size())
        setBoolAttrForAsyncOp(rewriter, &op, "async_front");
      for (auto dep : dep_list) {
        // Token is in iter_args
        if (llvm::any_of(iterTokens,
                         [dep](Value token) { return token == dep; }))
          setBoolAttrForAsyncOp(rewriter, &op, "async_front");
      }
      // Token is declared outside of for loop
      if (llvm::any_of(dep_list, [for_op](Value token) {
            auto tokenDefOp = token.getDefiningOp();
            if (!tokenDefOp)
              return false;
            return !for_op->isProperAncestor(tokenDefOp);
          })) {
        setBoolAttrForAsyncOp(rewriter, &op, "async_front");
      }
    }

    // Get ops which are at the back of the loop body's dependency graph
    auto yield = for_op.getBody()->getTerminator();
    SmallVector<Value> yielded_tokens;
    for (auto operand : yield->getOperands()) {
      if (llvm::isa<air::AsyncTokenType>(operand.getType())) {
        yielded_tokens.push_back(operand);
      }
    }
    SmallVector<Operation *> back_candidates;
    for (auto token : yielded_tokens) {
      auto back_candidate = token.getDefiningOp();
      if (auto exec_op = dyn_cast<air::ExecuteOp>(back_candidate)) {
        auto child_op = &exec_op.getChildOps().front();
        if (isa<memref::DeallocOp>(child_op)) {
          for (auto d : exec_op.getAsyncDependencies()) {
            back_candidates.push_back(
                getOpAsBackOpCandidate(rewriter, d.getDefiningOp()));
          }
        } else {
          back_candidates.push_back(
              getOpAsBackOpCandidate(rewriter, back_candidate));
        }
      } else {
        back_candidates.push_back(
            getOpAsBackOpCandidate(rewriter, back_candidate));
      }
    }
    for (auto op : back_candidates) {
      setBoolAttrForAsyncOp(rewriter, op, "async_back");
      if (op->hasAttr("async_front"))
        // An op cannot be both "async_back" and "async_front".
        op->removeAttr("async_front");
    }

    return success();
  }

private:
  bool getAsyncDependenciesFromOp(Operation *op,
                                  SmallVector<Value> &dep_list) const {
    bool result = true;
    if (auto async_op = dyn_cast<air::AsyncOpInterface>(op)) {
      dep_list = async_op.getAsyncDependencies();
    } else if (auto async_for_op = dyn_cast<scf::ForOp>(op)) {
      dep_list = async_for_op.getInitArgs();
    } else if (auto async_parallel_op = dyn_cast<scf::ParallelOp>(op)) {
      dep_list = async_parallel_op.getInitVals();
    } else if (auto affine_if_op = dyn_cast<mlir::affine::AffineIfOp>(op)) {
      auto &first_child_op_in_then_block =
          affine_if_op.getThenBlock()->getOperations().front();
      return getAsyncDependenciesFromOp(&first_child_op_in_then_block,
                                        dep_list);
    } else
      result = false;
    return result;
  }

  void setBoolAttrForAsyncOp(OpBuilder builder, Operation *op,
                             std::string attr) const {
    if (auto aif = dyn_cast<affine::AffineIfOp>(op)) {
      aif.getThenBlock()->walk([&](Operation *child_op) {
        child_op->setAttr(attr, builder.getBoolAttr(true));
      });
      aif.getElseBlock()->walk([&](Operation *child_op) {
        child_op->setAttr(attr, builder.getBoolAttr(true));
      });
    } else
      op->setAttr(attr, builder.getBoolAttr(true));
  }

  Operation *getOpAsBackOpCandidate(OpBuilder builder, Operation *op) const {
    if (auto for_candidate = dyn_cast<scf::ForOp>(op)) {
      // Note: if back candidate is scf.for, then since scf.yield is non
      // blocking, an air.wait_all barrier needs to be inserted here
      builder.setInsertionPointAfter(for_candidate);
      SmallVector<Value> dep_list = {};
      air::WaitAllOp wa_op = builder.create<xilinx::air::WaitAllOp>(
          builder.getUnknownLoc(),
          air::AsyncTokenType::get(for_candidate->getContext()), dep_list);
      replaceAllUsesInRegionWith(for_candidate->getResult(0),
                                 wa_op.getAsyncToken(), *op->getParentRegion());
      wa_op.addAsyncDependency(for_candidate->getResult(0));
      return wa_op.getOperation();
    } else
      return op;
  }
};

struct HoistMemallocInForPattern : public OpRewritePattern<memref::AllocOp> {
  using OpRewritePattern<memref::AllocOp>::OpRewritePattern;

  HoistMemallocInForPattern(MLIRContext *ctx, bool keepMemrefDealloc)
      : OpRewritePattern(ctx), keepMemrefDealloc(keepMemrefDealloc) {}

  LogicalResult matchAndRewrite(memref::AllocOp alloc_op,
                                PatternRewriter &rewriter) const override {

    // Find parent air.execute
    auto alloc_exec = alloc_op->getParentOfType<air::ExecuteOp>();
    if (!alloc_exec)
      return failure();

    // Find dealloc
    Operation *dealloc_op = nullptr;
    auto alloc_exec_memref = alloc_exec->getResults()[1];
    if (!llvm::isa<MemRefType>(alloc_exec_memref.getType()))
      alloc_op->emitOpError("the ssa value yielded from execute is not memref");
    for (auto user : alloc_exec_memref.getUsers()) {
      if (isa<memref::DeallocOp>(user)) {
        dealloc_op = user;
      }
    }
    if (!dealloc_op)
      return failure();
    auto dealloc_exec = dealloc_op->getParentOfType<air::ExecuteOp>();
    if (!dealloc_exec)
      return failure();

    // Check if alloc is the target
    if (!alloc_op->hasAttr("hoist_alloc"))
      return failure();

    // Get parent for loop
    auto for_op = alloc_exec->getParentOfType<scf::ForOp>();
    if (!for_op)
      return failure();
    if (for_op.getOperation() != alloc_exec->getParentOp())
      return failure();

    // Reconnect alloc dependency
    skipOverOpInDependencyGraph(rewriter, alloc_exec.getOperation(),
                                for_op.getRegion());

    for (auto ia : for_op.getInitArgs()) {
      alloc_exec.addAsyncDependency(ia);
      for_op->replaceUsesOfWith(ia, alloc_exec.getAsyncToken());
    }

    // Reconnect dealloc dependency
    skipOverOpInDependencyGraph(rewriter, dealloc_exec.getOperation(),
                                for_op.getRegion());

    if (!keepMemrefDealloc) {
      for (auto for_op_token : for_op->getResults()) {
        dealloc_exec.addAsyncDependency(for_op_token);
      }
    }

    // Hoist alloc and dealloc out of for loop
    alloc_exec->moveBefore(for_op);
    if (!keepMemrefDealloc)
      dealloc_exec->moveAfter(for_op);

    // Erase alloc hoisting attr
    alloc_op->removeAttr("hoist_alloc");

    return success();
  }

private:
  bool keepMemrefDealloc;

  void skipOverOpInDependencyGraph(OpBuilder &builder, Operation *op,
                                   mlir::Region &region) const {

    auto async_op = dyn_cast<air::AsyncOpInterface>(op);
    if (!async_op)
      return;

    auto deps = async_op.getAsyncDependencies();

    for (int i = deps.size() - 1; i >= 0; i--) {
      for (auto user : async_op.getAsyncToken().getUsers()) {
        if (auto async_user = dyn_cast<air::AsyncOpInterface>(user)) {
          eraseAsyncDependencyFromAsyncOp(async_user, async_op.getAsyncToken());
          addAsyncDependencyIfNew(async_user, deps[i]);
        }
        // Else if user is not an air op, and alloc depends on multiple tokens
        else if (deps.size() > 1) {
          builder.setInsertionPoint(async_op);
          air::WaitAllOp wa = builder.create<xilinx::air::WaitAllOp>(
              async_op->getLoc(),
              air::AsyncTokenType::get(async_op->getContext()),
              async_op.getAsyncDependencies());
          replaceAllUsesInRegionWith(async_op.getAsyncToken(),
                                     wa.getAsyncToken(), region);
        } else {
          replaceAllUsesInRegionWith(async_op.getAsyncToken(), deps[0], region);
        }
      }
      async_op.eraseAsyncDependency(i);
    }
  }
};

struct HoistAIRHerdInForPattern : public OpRewritePattern<air::HerdOp> {
  using OpRewritePattern<air::HerdOp>::OpRewritePattern;

  HoistAIRHerdInForPattern(MLIRContext *ctx) : OpRewritePattern(ctx) {}

  LogicalResult matchAndRewrite(air::HerdOp herdOp,
                                PatternRewriter &rewriter) const override {
    auto loc = herdOp->getLoc();
    auto ctx = herdOp->getContext();
    SmallVector<scf::ForOp> for_loop_nest;
    Operation *parent = herdOp->getParentOp();
    while (parent && !isa<air::SegmentOp>(parent)) {
      if (auto forOp = dyn_cast<scf::ForOp>(parent)) {
        if (hasNImpureOps(forOp.getBody(), 1))
          for_loop_nest.push_back(forOp);
        else
          return failure(); // Herd is not in perfectly nested loop.
      }
      parent = parent->getParentOp();
    }

    if (for_loop_nest.empty())
      return failure();

    scf::ForOp outerMostLoop = for_loop_nest.back();

    // Create new herd op as parent to the scf.for loop nest.
    rewriter.setInsertionPoint(outerMostLoop);
    auto herdOperands = herdOp.getOperands().drop_front(
        herdOp.getAsyncDependencies().size() + herdOp.getNumDims());
    auto forRegionIterOperands = outerMostLoop.getOperands().drop_front(
        outerMostLoop.getNumControlOperands());
    auto newHerdOp = rewriter.create<air::HerdOp>(
        loc, forRegionIterOperands, herdOp.getSizeOperands(), herdOperands,
        true, herdOp->getAttrs());
    outerMostLoop->moveBefore(newHerdOp.getBody().front().getTerminator());
    OpBuilder builder(outerMostLoop);

    // Replace uses of tokens and consts in for loop nest.
    for (auto val : forRegionIterOperands) {
      auto newAsyncToken =
          builder
              .create<air::WaitAllOp>(loc, air::AsyncTokenType::get(ctx),
                                      SmallVector<Value>{})
              .getAsyncToken();
      replaceAllUsesInRegionWith(val, newAsyncToken, newHerdOp.getBody());
    }
    for (auto loop : llvm::reverse(for_loop_nest)) {
      if (auto definingOp = loop.getUpperBound().getDefiningOp())
        replaceAllUsesInRegionWith(loop.getUpperBound(),
                                   builder.clone(*definingOp)->getResult(0),
                                   newHerdOp.getBody());
      if (auto definingOp = loop.getLowerBound().getDefiningOp())
        replaceAllUsesInRegionWith(loop.getLowerBound(),
                                   builder.clone(*definingOp)->getResult(0),
                                   newHerdOp.getBody());
      if (auto definingOp = loop.getStep().getDefiningOp())
        replaceAllUsesInRegionWith(loop.getStep(),
                                   builder.clone(*definingOp)->getResult(0),
                                   newHerdOp.getBody());
    }
    for (auto res : outerMostLoop->getResults())
      res.replaceAllUsesWith(newHerdOp.getAsyncToken());

    // Splice herd block into inner-most for loop.
    scf::ForOp innerMostLoop = for_loop_nest.front();
    auto &bb = innerMostLoop.getBody()->getOperations();
    auto &body = herdOp.getBody().front().getOperations();
    bb.splice(bb.begin(), body, body.begin(), --body.end());

    rewriter.setInsertionPoint(herdOp);
    for (auto res : herdOp->getResults())
      res.replaceAllUsesWith(
          rewriter
              .create<air::WaitAllOp>(loc, air::AsyncTokenType::get(ctx),
                                      SmallVector<Value>{})
              .getAsyncToken());
    for (unsigned i = 0; i < herdOp.getNumKernelOperands(); i++)
      herdOp.getKernelArgument(i).replaceAllUsesWith(
          newHerdOp.getKernelArgument(i));
    for (unsigned i = 0; i < herdOp.getNumDims(); i++) {
      replaceAllUsesInRegionWith(herdOp.getIds()[i], newHerdOp.getIds()[i],
                                 newHerdOp.getBody());
      replaceAllUsesInRegionWith(herdOp.getSize()[i], newHerdOp.getSize()[i],
                                 newHerdOp.getBody());
    }

    rewriter.eraseOp(herdOp);
    return success();
  }

private:
};

struct ConstructPingPongDependencyPattern
    : public OpRewritePattern<scf::ForOp> {
  using OpRewritePattern<scf::ForOp>::OpRewritePattern;

  LogicalResult matchAndRewrite(scf::ForOp for_op,
                                PatternRewriter &rewriter) const override {

    // Check if the loop has been unrolled by factor 2
    if (!for_op->hasAttr("unroll"))
      return failure();
    uint64_t unroll_factor =
        for_op->getAttrOfType<IntegerAttr>("unroll").getInt();
    if (unroll_factor != 2)
      return failure();

    // Find ping and pong allocs and deallocs
    SmallVector<Operation *> alloc_execs;
    for (auto ia : for_op.getInitArgs()) {
      pushToAllocExecsIfHoistedFromLoop(ia, alloc_execs);
    }
    if (!alloc_execs.size())
      return failure();

    SmallVector<Operation *> dealloc_execs;
    for (auto alloc_exec : alloc_execs) {
      for (auto user : alloc_exec->getResult(1).getUsers()) {
        if (isa<memref::DeallocOp>(user) &&
            isa<air::ExecuteOp>(user->getParentOp())) {
          dealloc_execs.push_back(user->getParentOp());
        }
      }
    }

    // Find producer and consumer ops that use ping and pong buffers
    SmallVector<std::pair<SmallVector<Operation *>, SmallVector<Operation *>>>
        all_buffers_user_ops;
    for (auto alloc_exec : alloc_execs) {
      auto buffer_memref = alloc_exec->getResult(1);
      SmallVector<Operation *> producer_ops;
      SmallVector<Operation *> consumer_ops;
      SmallVector<Operation *> candidate_ops;
      for_op.getBody()->walk([&](Operation *child_op) {
        for (auto operand : child_op->getOperands()) {
          if (operand == buffer_memref) {
            push_back_if_unique<Operation *>(candidate_ops, child_op);
          }
        }
      });
      // Check if producer or consumer
      for (auto candidate_op : candidate_ops) {
        if (checkOpOperandReadOrWrite(buffer_memref, candidate_op) == 'w') {
          if (auto candidate_for_op =
                  getOutermostForOpInForOpNest(candidate_op, for_op)) {
            push_back_if_unique<Operation *>(producer_ops,
                                             candidate_for_op.getOperation());
          } else if (auto candidate_parallel_op =
                         getOutermostParallelOpInForOpNest(candidate_op,
                                                           for_op)) {
            push_back_if_unique<Operation *>(
                producer_ops, candidate_parallel_op.getOperation());
          } else if (isa<air::ExecuteOp>(candidate_op->getParentOp())) {
            push_back_if_unique<Operation *>(producer_ops,
                                             candidate_op->getParentOp());
          } else if (isa<affine::AffineIfOp>(candidate_op->getParentOp())) {
            push_back_if_unique<Operation *>(producer_ops, candidate_op);
          } else if (isa<air::AsyncOpInterface>(candidate_op)) {
            push_back_if_unique<Operation *>(producer_ops, candidate_op);
          } else {
            push_back_if_unique<Operation *>(producer_ops, candidate_op);
          }
        } else if (checkOpOperandReadOrWrite(buffer_memref, candidate_op) ==
                   'r') {
          if (auto candidate_for_op =
                  getOutermostForOpInForOpNest(candidate_op, for_op)) {
            push_back_if_unique<Operation *>(consumer_ops,
                                             candidate_for_op.getOperation());
          } else if (auto candidate_parallel_op =
                         getOutermostParallelOpInForOpNest(candidate_op,
                                                           for_op)) {
            push_back_if_unique<Operation *>(
                consumer_ops, candidate_parallel_op.getOperation());
          } else if (isa<air::ExecuteOp>(candidate_op->getParentOp())) {
            push_back_if_unique<Operation *>(consumer_ops,
                                             candidate_op->getParentOp());
          } else if (isa<affine::AffineIfOp>(candidate_op->getParentOp())) {
            push_back_if_unique<Operation *>(consumer_ops, candidate_op);
          } else if (isa<air::AsyncOpInterface>(candidate_op)) {
            push_back_if_unique<Operation *>(consumer_ops, candidate_op);
          } else
            push_back_if_unique<Operation *>(consumer_ops, candidate_op);
        }
      }
      std::pair<SmallVector<Operation *>, SmallVector<Operation *>> vec_pair =
          std::make_pair(producer_ops, consumer_ops);
      all_buffers_user_ops.push_back(vec_pair);
    }

    // Annotate ping and pong
    annotatePingPong(rewriter, alloc_execs);
    annotatePingPong(rewriter, dealloc_execs);
    for (auto pair : all_buffers_user_ops) {
      annotatePingPong(rewriter, pair.first, "producer");
      annotatePingPong(rewriter, pair.second, "consumer");
    }

    // Construct essential dep edges

    // Part 1: alloc to for

    auto alloc_ping_exec = dyn_cast<air::ExecuteOp>(alloc_execs[0]);
    auto alloc_pong_exec = dyn_cast<air::ExecuteOp>(alloc_execs[1]);
    auto alloc_ping_token = alloc_ping_exec.getAsyncToken();
    auto alloc_pong_token = alloc_pong_exec.getAsyncToken();
    SmallVector<Value> upstream_tokens = alloc_pong_exec.getAsyncDependencies();
    clearAsyncDependenciesOfAsyncOp(alloc_ping_exec);
    for (auto t : upstream_tokens) {
      alloc_ping_exec.addAsyncDependency(t);
    }
    alloc_ping_exec->moveBefore(alloc_pong_exec);

    SmallVector<Value, 1> iter_operands = {alloc_ping_token, alloc_pong_token,
                                           alloc_pong_token, alloc_pong_token};
    scf::ForOp new_loop_op =
        replaceForLoopAndAddIterArgs(rewriter, for_op, iter_operands);
    for_op.getResult(0).replaceAllUsesWith(new_loop_op.getResult(1));

    // Collect ping/pong producer/consumer fronts and backs for ping pong
    // dependency edge connection
    SmallVector<Operation *> ping_producer_fronts;
    SmallVector<Operation *> ping_producer_backs;
    SmallVector<Operation *> ping_consumer_fronts;
    SmallVector<Operation *> ping_consumer_backs;
    SmallVector<Operation *> pong_producer_fronts;
    SmallVector<Operation *> pong_producer_backs;
    SmallVector<Operation *> pong_consumer_fronts;
    SmallVector<Operation *> pong_consumer_backs;

    new_loop_op.getBody()->walk([&](Operation *op) {
      if (op->hasAttr("ping_pong") || op->hasAttr("unrolled_iteration")) {
        auto ping_pong_id =
            op->hasAttr("ping_pong")
                ? (op->getAttrOfType<IntegerAttr>("ping_pong").getUInt())
                : (op->getAttrOfType<IntegerAttr>("unrolled_iteration")
                       .getInt());
        // "Ping" producer fronts
        if (op->hasAttr("async_front") && ping_pong_id == 0) {
          ping_producer_fronts.push_back(op);
        }
        // "Pong" producer fronts
        else if (op->hasAttr("async_front") && ping_pong_id == 1) {
          pong_producer_fronts.push_back(op);
        }
        // "Ping" consumer backs
        else if (op->hasAttr("async_back") && ping_pong_id == 0) {
          ping_consumer_backs.push_back(op);
        }
        // "Pong" consumer backs
        else if (op->hasAttr("async_back") && ping_pong_id == 1) {
          pong_consumer_backs.push_back(op);
        }
        // "Ping" producer backs
        if (op->hasAttr("producer") && ping_pong_id == 0) {
          ping_producer_backs.push_back(op);
        }
        // "Pong" producer backs
        if (op->hasAttr("producer") && ping_pong_id == 1) {
          pong_producer_backs.push_back(op);
        }
        // "Ping" consumer fronts
        if (op->hasAttr("consumer") && ping_pong_id == 0) {
          ping_consumer_fronts.push_back(op);
        }
        // "Pong" consumer fronts
        if (op->hasAttr("consumer") && ping_pong_id == 1) {
          pong_consumer_fronts.push_back(op);
        }
      }
    });

    // Part 2: Connect producers
    for (auto sink : ping_producer_fronts) {
      // "Ping" producers
      addAsyncDependencyIfNew(sink, new_loop_op.getRegionIterArgs()[0]);
      addAsyncDependencyIfNew(sink, new_loop_op.getRegionIterArgs()[3]);
    }
    for (auto sink : pong_producer_fronts) {
      // "Pong" producers
      clearAsyncDependenciesOfAsyncOp(sink);
      addAsyncDependencyIfNew(sink, new_loop_op.getRegionIterArgs()[1]);
      for (auto source : ping_producer_backs) {
        Value token = getTokenFromOutermostParentAffineIfOp(source);
        addAsyncDependencyIfNew(sink, token);
      }
    }

    // Part 3: Connect consumers
    for (auto sink : ping_consumer_fronts) {
      // "Ping" consumers
      addAsyncDependencyIfNew(sink, new_loop_op.getRegionIterArgs()[2]);
    }
    for (auto sink : pong_consumer_fronts) {
      // "Pong" consumers
      for (auto source : ping_consumer_backs) {
        Value token = getTokenFromOutermostParentAffineIfOp(source);
        addAsyncDependencyIfNew(sink, token);
      }
    }

    // Part 4: Connect yield
    // Note: currently only supports producer and consumer dep graphs with
    // single back
    rewriter.setInsertionPointToEnd(new_loop_op.getBody());
    SmallVector<Value, 1> yield_operands = {
        getJointTokenFromOps(rewriter, ping_consumer_backs),
        getJointTokenFromOps(rewriter, pong_consumer_backs),
        getJointTokenFromOps(rewriter, pong_consumer_backs),
        getJointTokenFromOps(rewriter, pong_producer_backs)};
    for (auto v : yield_operands) {
      if (!v)
        return failure();
    }
    rewriter.create<scf::YieldOp>(new_loop_op.getLoc(), yield_operands);

    for_op.erase();

    return success();
  }

private:
  void annotatePingPong(OpBuilder builder, SmallVector<Operation *> ops,
                        std::string flag = "") const {
    uint64_t unroll_iter = 0;
    for (auto op : ops) {
      bool hit = false;
      if (op->hasAttr("unrolled_iteration")) {
        hit = true;
        unroll_iter =
            op->getAttrOfType<IntegerAttr>("unrolled_iteration").getInt();
      }
      // If op is in region of an unrolled affine if
      else if (isa<affine::AffineIfOp>(op->getParentOp())) {
        Operation *parent = op->getParentOp();
        while (isa<affine::AffineIfOp>(parent)) {
          if (parent->hasAttr("unrolled_iteration")) {
            unroll_iter =
                parent->getAttrOfType<IntegerAttr>("unrolled_iteration")
                    .getInt();
            hit = true;
          }
          parent = parent->getParentOp();
        }
      }

      if (hit) {
        op->setAttr("ping_pong", builder.getUI32IntegerAttr(unroll_iter));
        op->removeAttr("unrolled_iteration");
        if (flag != "") {
          op->setAttr(flag, builder.getUI32IntegerAttr(unroll_iter));
        }
      }
    }
  }

  scf::ForOp
  replaceForLoopAndAddIterArgs(OpBuilder &builder, scf::ForOp loop_op,
                               SmallVector<Value, 1> iter_operands) const {

    builder.setInsertionPoint(loop_op);
    scf::ForOp new_loop_op = builder.create<scf::ForOp>(
        loop_op.getLoc(), loop_op.getLowerBound(), loop_op.getUpperBound(),
        loop_op.getStep(), iter_operands);

    if (auto attr = loop_op->getAttrOfType<StringAttr>(
            SymbolTable::getSymbolAttrName()))
      new_loop_op->setAttr(SymbolTable::getSymbolAttrName(), attr);

    // Splice the operations inside loop op
    auto &bb = new_loop_op.getBody()->getOperations();
    auto &body = loop_op.getBody()->getOperations();
    bb.splice(bb.begin(), body, body.begin(), --body.end());

    auto iv = loop_op.getInductionVar();
    iv.replaceAllUsesWith(new_loop_op.getInductionVar());
    builder.setInsertionPointToStart(new_loop_op.getBody());

    for (unsigned i = 0; i < loop_op.getRegionIterArgs().size(); i++) {
      loop_op.getRegionIterArgs()[i].replaceAllUsesWith(
          new_loop_op.getRegionIterArgs()[i]);
    }

    return new_loop_op;
  }

  template <typename T>
  void push_back_if_unique(SmallVector<T> &vec, T entry) const {
    if (std::find(vec.begin(), vec.end(), entry) == vec.end()) {
      vec.push_back(entry);
    }
  }

  Value getTokenFromOutermostParentAffineIfOp(Operation *op) const {
    Value token = nullptr;
    Operation *parent = op->getParentOp();
    if (isa<affine::AffineIfOp>(parent)) {
      while (isa<affine::AffineIfOp>(parent)) {
        token = getAsyncTokenFromValues(parent->getResults());
        parent = parent->getParentOp();
      }
      return token;
    } else if (auto async_op = dyn_cast<air::AsyncOpInterface>(op)) {
      return async_op.getAsyncToken();
    } else if (auto for_op = dyn_cast<scf::ForOp>(op)) {
      token = getAsyncTokenFromValues(for_op->getResults());
      return token;
    } else if (auto parallel_op = dyn_cast<scf::ParallelOp>(op)) {
      token = getAsyncTokenFromValues(parallel_op->getResults());
      return token;
    } else
      return nullptr;
  }

  Value getAsyncTokenFromValues(SmallVector<Value> vec) const {
    for (auto v : vec) {
      if (llvm::isa<air::AsyncTokenType>(v.getType())) {
        return v;
      }
    }
    return nullptr;
  }

  Value getJointTokenFromOps(OpBuilder builder,
                             SmallVector<Operation *> vec) const {
    Value token = nullptr;
    if (vec.size() > 1) {
      SmallVector<Value> wa_operands;
      for (auto op : vec) {
        token = getTokenFromOutermostParentAffineIfOp(op);
        push_back_if_unique<Value>(wa_operands, token);
      }
      auto wa = builder.create<air::WaitAllOp>(
          builder.getUnknownLoc(),
          air::AsyncTokenType::get(builder.getContext()), wa_operands);
      token = wa.getAsyncToken();
    } else if (vec.size() == 1) {
      token = getTokenFromOutermostParentAffineIfOp(vec[0]);
    }
    return token;
  }

  scf::ForOp getOutermostForOpInForOpNest(Operation *op,
                                          scf::ForOp ancestor_for) const {
    if (!ancestor_for->isProperAncestor(op)) {
      return scf::ForOp();
    }
    if (op->getParentOfType<scf::ForOp>() == ancestor_for) {
      return scf::ForOp();
    }
    Operation *parent = op->getParentOp();
    scf::ForOp output = nullptr;
    while (parent != ancestor_for.getOperation()) {
      if (auto parent_for = dyn_cast<scf::ForOp>(parent)) {
        output = parent_for;
      }
      parent = parent->getParentOp();
    }
    return output;
  }

  scf::ParallelOp
  getOutermostParallelOpInForOpNest(Operation *op,
                                    scf::ForOp ancestor_for) const {
    if (!ancestor_for->isProperAncestor(op)) {
      return scf::ParallelOp();
    }
    Operation *parent = op->getParentOp();
    scf::ParallelOp output = nullptr;
    while (parent != ancestor_for.getOperation()) {
      if (auto parent_parallel = dyn_cast<scf::ParallelOp>(parent)) {
        output = parent_parallel;
      }
      parent = parent->getParentOp();
    }
    return output;
  }

  // Recursively trace dependency of scf.for's iter args, and search for hoisted
  // allocs
  void pushToAllocExecsIfHoistedFromLoop(
      Value v, SmallVector<Operation *> &alloc_execs) const {
    if (auto exec = v.getDefiningOp<air::ExecuteOp>()) {
      if (exec->hasAttr("unrolled_iteration") && exec->getNumResults() == 2 &&
          llvm::isa<MemRefType>(exec->getResult(1).getType())) {
        alloc_execs.push_back(exec.getOperation());
        for (auto dep : exec.getAsyncDependencies()) {
          pushToAllocExecsIfHoistedFromLoop(dep, alloc_execs);
        }
      }
    }
  }
};

struct EnforceLoopCarriedMemrefDeallocPattern
    : public OpRewritePattern<scf::ForOp> {
  using OpRewritePattern<scf::ForOp>::OpRewritePattern;

  LogicalResult matchAndRewrite(scf::ForOp for_op,
                                PatternRewriter &rewriter) const override {

    // Check if the loop has already been processed
    scf::YieldOp yield_op =
        dyn_cast<scf::YieldOp>(for_op.getBody()->getTerminator());
    std::vector<air::ExecuteOp> disconnected_deallocs;
    for (auto exec : for_op.getOps<air::ExecuteOp>()) {
      for (auto dealloc : exec.getOps<memref::DeallocOp>()) {
        (void)dealloc;
        SmallVector<Operation *, 1> vec;
        if (!hasPath(exec.getOperation(), yield_op.getOperation(), vec)) {
          disconnected_deallocs.push_back(exec);
        }
      }
    }

    // Reconnect deallocs to loop-carried dependency path
    if (!disconnected_deallocs.empty()) {
      rewriter.setInsertionPoint(yield_op);
      auto wa = rewriter.create<air::WaitAllOp>(
          yield_op.getLoc(), air::AsyncTokenType::get(rewriter.getContext()),
          yield_op->getOperands());
      for (auto dealloc_exec : disconnected_deallocs) {
        wa.addAsyncDependency(dealloc_exec.getAsyncToken());
      }
      rewriter.create<scf::YieldOp>(yield_op.getLoc(),
                                    SmallVector<Value>{wa.getAsyncToken()});
      rewriter.eraseOp(yield_op.getOperation());
    }

    return success();
  }

private:
  std::vector<Operation *> adjacent_events(Operation *event) const {
    SmallVector<Value, 1> returned_tokens = {};
    for (Value result : event->getResults()) {
      if (llvm::isa<air::AsyncTokenType>(result.getType())) {
        returned_tokens.push_back(result);
      }
    }
    std::vector<Operation *> adj_set = {};
    for (Value token : returned_tokens) {
      for (Operation *user : token.getUsers()) {
        adj_set.push_back(user);
      }
    }
    return adj_set;
  }

  bool hasPath(Operation *start_event, Operation *end_event,
               SmallVector<Operation *, 1> &vec) const {
    vec.push_back(start_event);
    if (start_event == end_event)
      return true;
    int pathCount = 0;
    std::vector<Operation *> adj_set = adjacent_events(start_event);
    for (auto adj_event : adj_set) {
      SmallVector<Operation *, 1> tmp_vec;
      if (hasPath(adj_event, end_event, tmp_vec)) {
        pathCount++;
        // Concatenate
        vec.insert(vec.end(), tmp_vec.begin(), tmp_vec.end());
      }
    }
    if (pathCount)
      return true;
    vec.pop_back();
    return false;
  }
};

struct HoistOpsNotUsingPingPongPattern : public OpRewritePattern<scf::ForOp> {
  using OpRewritePattern<scf::ForOp>::OpRewritePattern;

  LogicalResult matchAndRewrite(scf::ForOp for_op,
                                PatternRewriter &rewriter) const override {

    // Check if the loop has already been processed
    if (for_op->hasAttr("isolated"))
      return failure();

    // Check if the loop has been unrolled by factor 2
    if (!for_op->hasAttr("unroll"))
      return failure();
    uint64_t unroll_factor =
        for_op->getAttrOfType<IntegerAttr>("unroll").getInt();
    if (unroll_factor != 2)
      return failure();
    if (for_op.getInitArgs().size() != 1)
      return failure();

    // Check if any alloc.op in the scf.for loop is targetted for ping-pong
    // transform
    bool foundHoistAlloc = false;
    for (auto child_exec : for_op.getOps<air::ExecuteOp>()) {
      for (auto child_alloc : child_exec.getOps<memref::AllocOp>()) {
        if (child_alloc->hasAttr("hoist_alloc")) {
          foundHoistAlloc = true;
        }
      }
    }
    if (!foundHoistAlloc)
      return failure();

    // Find ops which are to be hoisted
    SmallVector<Operation *> target_ops;
    // Find air.herd in scf.for
    for (auto child_herd : for_op.getOps<air::HerdOp>()) {
      target_ops.push_back(child_herd.getOperation());
    }
    // Find scf.parallel only dependent on scf.for's (one) loop-carried
    // dependency token
    for (auto child_par : for_op.getOps<scf::ParallelOp>()) {
      if (child_par.getInitVals().size() == 1 &&
          child_par.getInitVals()[0] == for_op.getRegionIterArgs()[0]) {
        target_ops.push_back(child_par.getOperation());
      }
    }
    if (target_ops.empty()) {
      // Loop is already in isolation
      for_op->setAttr("isolated", rewriter.getBoolAttr(true));
      return failure();
    }

    // Hoist ops out to a new scf.for loop
    hoistTargetOpsToNewSCFFor(rewriter, for_op, target_ops);

    for_op->setAttr("isolated", rewriter.getBoolAttr(true));

    return success();
  }

private:
};

struct LabelScfForLoopForPingPongPattern : public OpRewritePattern<scf::ForOp> {
  using OpRewritePattern<scf::ForOp>::OpRewritePattern;

  LogicalResult matchAndRewrite(scf::ForOp for_op,
                                PatternRewriter &rewriter) const override {

    // Check if the loop has been labelled
    if (for_op->hasAttr("unroll"))
      return failure();

    // Check if the loop has child air.execute event containing memref.alloc
    SmallVector<Operation *> alloc_ops;
    for (auto child_exec : for_op.getOps<air::ExecuteOp>()) {
      for (auto child_alloc : child_exec.getOps<memref::AllocOp>()) {
        alloc_ops.push_back(child_alloc.getOperation());
      }
    }
    if (alloc_ops.empty())
      return failure();

    // Label the scf.for loop and all its child memref.allocs
    int unroll_factor = 2; // Unroll factor hardened as 2. TODO: add support for
                           // an arbitrary factor.
    for_op->setAttr("unroll", rewriter.getI32IntegerAttr(unroll_factor));
    for (auto op : alloc_ops) {
      op->setAttr("hoist_alloc", rewriter.getBoolAttr(true));
    }

    return success();
  }

private:
};

struct LabelScfForLoopInAIRSegment : public OpRewritePattern<scf::ForOp> {
  using OpRewritePattern<scf::ForOp>::OpRewritePattern;

  LogicalResult matchAndRewrite(scf::ForOp for_op,
                                PatternRewriter &rewriter) const override {

    // Check if the loop has been labelled
    if (for_op->hasAttr("unroll"))
      return failure();

    // Avoid unrolling for loop which contains air.herd
    bool hasHerdInBody = false;
    for_op.getBody()->walk([&](air::HerdOp herd) { hasHerdInBody = true; });
    if (hasHerdInBody)
      return failure();

    if (for_op->getParentOfType<air::SegmentOp>() &&
        !for_op->getParentOfType<air::HerdOp>()) {
      // Get for loop trip count
      if (auto tripCount = getStaticScfForTripCountAsInt(for_op))
        for_op->setAttr("unroll", rewriter.getI32IntegerAttr(*tripCount));
    }

    return success();
  }

private:
};

struct UnrollScfParallel : public OpRewritePattern<scf::ParallelOp> {
  using OpRewritePattern<scf::ParallelOp>::OpRewritePattern;

  LogicalResult matchAndRewrite(scf::ParallelOp par,
                                PatternRewriter &rewriter) const override {

    auto loc = rewriter.getUnknownLoc();

    for (auto lb : par.getLowerBound()) {
      auto constLB = getConstantIntValue(lb);
      assert(constLB && "non-static scf.parallel lb, NYI");
      assert(*constLB == 0 && "non-zero scf.parallel lb, NYI");
    }

    // Get parallel loop trip count.
    SmallVector<int, 2> lbs_spatial, ubs_spatial;
    air::getSizesFromSpatialLoop(par.getOperation(), lbs_spatial, ubs_spatial);
    std::vector<unsigned> par_size;
    unsigned par_vol = 1;
    for (unsigned i = 0; i < lbs_spatial.size(); i++) {
      par_size.push_back(ubs_spatial[i] - lbs_spatial[i] + 1);
      par_vol *= ubs_spatial[i] - lbs_spatial[i] + 1;
    }

    // Collect yielded tokens.
    SmallVector<Value> yieldedTokens;

    // Walk all iterations. Assumption: LB starts from 0.
    for (unsigned iter = 0; iter < par_vol; iter++) {
      IRMapping remap;
      std::vector<unsigned> position =
          air::getMDVectorFromIterator(par_size, iter);
      // Create arith.const ops per position
      SmallVector<Value> positionVals;
      for (unsigned i = 0; i < position.size(); i++) {
        positionVals.push_back(
            rewriter.create<arith::ConstantIndexOp>(loc, position[i]));
        remap.map(par.getInductionVars()[i], positionVals[i]);
      }

      // Splice
      for (auto &op : par.getBody()->getOperations()) {
        if (op.mightHaveTrait<OpTrait::IsTerminator>()) {
          if (auto yieldOp = dyn_cast<scf::YieldOp>(op)) {
            SmallVector<Value> tokens;
            for (auto yieldOper : yieldOp->getOperands())
              if (isa<air::AsyncTokenType>(yieldOper.getType()))
                tokens.push_back(yieldOper);
            auto newWaitAll = rewriter.create<air::WaitAllOp>(
                loc, air::AsyncTokenType::get(rewriter.getContext()), tokens);
            yieldedTokens.push_back(newWaitAll.getAsyncToken());
          }
          continue;
        }
        rewriter.clone(op, remap);
      }
    }

    // Scf.parallel returned token
    if (par->getNumResults()) {
      auto newWaitAll = rewriter.create<air::WaitAllOp>(
          loc, air::AsyncTokenType::get(rewriter.getContext()), yieldedTokens);
      par->getResult(0).replaceAllUsesWith(newWaitAll.getAsyncToken());
    }

    rewriter.eraseOp(par);
    return success();
  }

private:
};

struct CanonicalizeAIRExecute : public OpRewritePattern<air::ExecuteOp> {
  using OpRewritePattern<air::ExecuteOp>::OpRewritePattern;

  LogicalResult matchAndRewrite(air::ExecuteOp exec,
                                PatternRewriter &rewriter) const override {

    auto childOp = &exec.getChildOps().front();
    // Canonicalize air.execute with empty region.
    if (!childOp->mightHaveTrait<OpTrait::IsTerminator>())
      return failure();
    exec.getAsyncToken().replaceAllUsesWith(
        rewriter
            .create<air::WaitAllOp>(
                exec->getLoc(), air::AsyncTokenType::get(rewriter.getContext()),
                exec.getAsyncDependencies())
            .getAsyncToken());

    if (childOp->getNumOperands() != 1)
      return failure();
    assert(childOp->getNumOperands() == 1 &&
           "air.execute_terminator doesn't have exactly one operand, NYI");
    exec.getResult(1).replaceAllUsesWith(childOp->getOperand(0));

    rewriter.eraseOp(exec);
    return success();
  }

private:
};

void updateAffineForBounds(affine::AffineForOp loop_op, int lb, int ub,
                           int step) {
  loop_op.setConstantLowerBound(lb);
  loop_op.setConstantUpperBound(ub);
  loop_op.setStep(step);
}

void updateScfForBounds(OpBuilder builder, scf::ForOp loop_op, int lb, int ub,
                        int step) {
  auto loc = loop_op->getLoc();
  builder.setInsertionPoint(loop_op);
  loop_op.setLowerBound(builder.create<arith::ConstantIndexOp>(loc, lb));
  loop_op.setUpperBound(builder.create<arith::ConstantIndexOp>(loc, ub));
  loop_op.setStep(builder.create<arith::ConstantIndexOp>(loc, step));
}

// Fold affine.apply op operating on loop induction variable into loop bounds.
struct CanonicalizeAffineApplyOnLoopInductionVar
    : public OpRewritePattern<affine::AffineApplyOp> {
  using OpRewritePattern<affine::AffineApplyOp>::OpRewritePattern;

  LogicalResult matchAndRewrite(affine::AffineApplyOp apply,
                                PatternRewriter &rewriter) const override {

    auto ctx = apply->getContext();

    if (apply.getAffineMap().getNumInputs() != 1)
      return failure();
    auto val = apply->getOperand(0);
    auto ivArg = llvm::dyn_cast<BlockArgument>(val);
    if (!ivArg)
      return failure();
    if (!ivArg.getOwner())
      return failure();
    if (!val.hasOneUse())
      return failure();
    if (apply.getResult().use_empty())
      return failure();
    if (auto exec_apply = dyn_cast<air::ExecuteOp>(apply->getParentOp()))
      if (exec_apply->getResult(1).use_empty())
        return failure();
    auto *containingOp = ivArg.getOwner()->getParentOp();

    // Apply affine map to loop step and bound
    if (auto sfo = dyn_cast<scf::ForOp>(containingOp)) {
      if (!getStaticScfForTripCountAsInt(sfo))
        return failure();
      int tripCount = *getStaticScfForTripCountAsInt(sfo);
      auto new_ub = air::evaluateConstantsInMap(
          apply.getAffineMap(),
          SmallVector<std::optional<int64_t>>{
              *mlir::getConstantIntValue(sfo.getUpperBound())},
          SmallVector<std::optional<int64_t>>{}, ctx);
      auto new_lb = air::evaluateConstantsInMap(
          apply.getAffineMap(),
          SmallVector<std::optional<int64_t>>{
              *mlir::getConstantIntValue(sfo.getLowerBound())},
          SmallVector<std::optional<int64_t>>{}, ctx);
      assert(new_ub && new_lb);
      int newStepInInt = llvm::divideCeilSigned(*new_ub - *new_lb, tripCount);
      IRMapping remap;
      if (auto exec = dyn_cast<air::ExecuteOp>(apply->getParentOp())) {
        exec.getResult(1).replaceAllUsesWith(sfo.getInductionVar());
        if (sfo.getNumRegionIterArgs())
          exec.getAsyncToken().replaceAllUsesWith(sfo.getRegionIterArgs()[0]);
        else if (exec.getAsyncDependencies().size() == 1)
          exec.getAsyncToken().replaceAllUsesWith(
              exec.getAsyncDependencies()[0]);
        else {
          exec->emitOpError("failed to reconstruct dependency after its erase");
          return failure();
        }
        rewriter.eraseOp(exec);
      } else {
        apply.getResult().replaceAllUsesWith(sfo.getInductionVar());
        rewriter.eraseOp(apply);
      }
      updateScfForBounds(rewriter, sfo, *new_lb, *new_ub, newStepInInt);
    } else if (auto afo = dyn_cast<affine::AffineForOp>(containingOp)) {
      if (!afo.hasConstantBounds())
        return failure();
      int tripCount = *getStaticAffineForTripCountAsInt(afo);
      auto new_ub = air::evaluateConstantsInMap(
          apply.getAffineMap(),
          SmallVector<std::optional<int64_t>>{afo.getConstantUpperBound()},
          SmallVector<std::optional<int64_t>>{}, ctx);
      auto new_lb = air::evaluateConstantsInMap(
          apply.getAffineMap(),
          SmallVector<std::optional<int64_t>>{afo.getConstantLowerBound()},
          SmallVector<std::optional<int64_t>>{}, ctx);
      assert(new_ub && new_lb);
      int newStepInInt = llvm::divideCeilSigned(*new_ub - *new_lb, tripCount);
      IRMapping remap;
      apply.getResult().replaceAllUsesWith(afo.getInductionVar());
      rewriter.eraseOp(apply);
      updateAffineForBounds(afo, *new_lb, *new_ub, newStepInInt);
    } else
      return failure();

    return success();
  }

private:
};

// Fold arith.muli op operating on loop induction variable into loop bounds.
struct CanonicalizeArithMuliOpOnLoopInductionVar
    : public OpRewritePattern<arith::MulIOp> {
  using OpRewritePattern<arith::MulIOp>::OpRewritePattern;

  LogicalResult matchAndRewrite(arith::MulIOp op,
                                PatternRewriter &rewriter) const override {
    Operation *containingOp = nullptr;
    Value const_val = nullptr;
    Value var_val = nullptr;
    for (auto val : SmallVector<Value>{op.getLhs(), op.getRhs()}) {
      if (getConstantIntValue(val)) {
        const_val = val;
        continue;
      }
      auto ivArg = llvm::dyn_cast<BlockArgument>(val);
      if (!ivArg)
        continue;
      if (!ivArg.getOwner())
        continue;
      if (!val.hasOneUse())
        continue;
      if (op.getResult().use_empty())
        continue;
      if (auto exec_muli = dyn_cast<air::ExecuteOp>(op->getParentOp()))
        if (exec_muli->getResult(1).use_empty())
          continue;
      if (isa<scf::ForOp>(ivArg.getOwner()->getParentOp())) {
        containingOp = ivArg.getOwner()->getParentOp();
        var_val = val;
      } else if (isa<affine::AffineForOp>(ivArg.getOwner()->getParentOp())) {
        containingOp = ivArg.getOwner()->getParentOp();
        var_val = val;
      }
    }
    if (!containingOp)
      return failure();
    if (!const_val)
      return failure();
    if (!var_val)
      return failure();

    // Apply arith muli to loop step and bound
    int muli_factor = *mlir::getConstantIntValue(const_val);
    if (auto sfo = dyn_cast<scf::ForOp>(containingOp)) {
      if (!getStaticScfForTripCountAsInt(sfo))
        return failure();
      int tripCount = *getStaticScfForTripCountAsInt(sfo);
      int new_ub =
          *mlir::getConstantIntValue(sfo.getUpperBound()) * muli_factor;
      int new_lb =
          *mlir::getConstantIntValue(sfo.getLowerBound()) * muli_factor;
      int newStepInInt = llvm::divideCeilSigned(new_ub - new_lb, tripCount);
      IRMapping remap;
      if (auto exec = dyn_cast<air::ExecuteOp>(op->getParentOp())) {
        exec.getResult(1).replaceAllUsesWith(sfo.getInductionVar());
        if (sfo.getNumRegionIterArgs())
          exec.getAsyncToken().replaceAllUsesWith(sfo.getRegionIterArgs()[0]);
        else if (exec.getAsyncDependencies().size() == 1)
          exec.getAsyncToken().replaceAllUsesWith(
              exec.getAsyncDependencies()[0]);
        else {
          exec->emitOpError("failed to reconstruct dependency after its erase");
          return failure();
        }
        rewriter.eraseOp(exec);
      } else {
        op.getResult().replaceAllUsesWith(sfo.getInductionVar());
        rewriter.eraseOp(op);
      }
      updateScfForBounds(rewriter, sfo, new_lb, new_ub, newStepInInt);
    } else if (auto afo = dyn_cast<affine::AffineForOp>(containingOp)) {
      if (!afo.hasConstantBounds())
        return failure();
      int tripCount = *getStaticAffineForTripCountAsInt(afo);
      int new_ub = afo.getConstantUpperBound() * muli_factor;
      int new_lb = afo.getConstantLowerBound() * muli_factor;
      int newStepInInt = llvm::divideCeilSigned(new_ub - new_lb, tripCount);
      IRMapping remap;
      op.getResult().replaceAllUsesWith(afo.getInductionVar());
      rewriter.eraseOp(op);
      updateAffineForBounds(afo, new_lb, new_ub, newStepInInt);
    } else
      return failure();

    return success();
  }

private:
};

// Fold arith.addi op operating on loop induction variable into loop bounds.
struct CanonicalizeArithAddiOpOnLoopInductionVar
    : public OpRewritePattern<arith::AddIOp> {
  using OpRewritePattern<arith::AddIOp>::OpRewritePattern;

  LogicalResult matchAndRewrite(arith::AddIOp op,
                                PatternRewriter &rewriter) const override {
    Operation *containingOp = nullptr;
    Value const_val = nullptr;
    Value var_val = nullptr;
    for (auto val : SmallVector<Value>{op.getLhs(), op.getRhs()}) {
      if (getConstantIntValue(val)) {
        const_val = val;
        continue;
      }
      auto ivArg = llvm::dyn_cast<BlockArgument>(val);
      if (!ivArg)
        continue;
      if (!ivArg.getOwner())
        continue;
      if (!val.hasOneUse())
        continue;
      if (op.getResult().use_empty())
        continue;
      if (auto exec_addi = dyn_cast<air::ExecuteOp>(op->getParentOp()))
        if (exec_addi->getResult(1).use_empty())
          continue;
      if (isa<scf::ForOp>(ivArg.getOwner()->getParentOp())) {
        containingOp = ivArg.getOwner()->getParentOp();
        var_val = val;
      } else if (isa<affine::AffineForOp>(ivArg.getOwner()->getParentOp())) {
        containingOp = ivArg.getOwner()->getParentOp();
        var_val = val;
      }
    }
    if (!containingOp)
      return failure();
    if (!const_val)
      return failure();
    if (!var_val)
      return failure();

    // Apply arith muli to loop step and bound
    int addi_operand = *mlir::getConstantIntValue(const_val);
    if (auto sfo = dyn_cast<scf::ForOp>(containingOp)) {
      if (!getStaticScfForTripCountAsInt(sfo))
        return failure();
      int tripCount = *getStaticScfForTripCountAsInt(sfo);
      int new_ub =
          *mlir::getConstantIntValue(sfo.getUpperBound()) + addi_operand;
      int new_lb =
          *mlir::getConstantIntValue(sfo.getLowerBound()) + addi_operand;
      int newStepInInt = llvm::divideCeilSigned(new_ub - new_lb, tripCount);
      IRMapping remap;
      if (auto exec = dyn_cast<air::ExecuteOp>(op->getParentOp())) {
        exec.getResult(1).replaceAllUsesWith(sfo.getInductionVar());
        if (sfo.getNumRegionIterArgs())
          exec.getAsyncToken().replaceAllUsesWith(sfo.getRegionIterArgs()[0]);
        else if (exec.getAsyncDependencies().size() == 1)
          exec.getAsyncToken().replaceAllUsesWith(
              exec.getAsyncDependencies()[0]);
        else {
          exec->emitOpError("failed to reconstruct dependency after its erase");
          return failure();
        }
        rewriter.eraseOp(exec);
      } else {
        op.getResult().replaceAllUsesWith(sfo.getInductionVar());
        rewriter.eraseOp(op);
      }
      updateScfForBounds(rewriter, sfo, new_lb, new_ub, newStepInInt);
    } else if (auto afo = dyn_cast<affine::AffineForOp>(containingOp)) {
      if (!afo.hasConstantBounds())
        return failure();
      int tripCount = *getStaticAffineForTripCountAsInt(afo);
      int new_ub = afo.getConstantUpperBound() + addi_operand;
      int new_lb = afo.getConstantLowerBound() + addi_operand;
      int newStepInInt = llvm::divideCeilSigned(new_ub - new_lb, tripCount);
      IRMapping remap;
      op.getResult().replaceAllUsesWith(afo.getInductionVar());
      rewriter.eraseOp(op);
      updateAffineForBounds(afo, new_lb, new_ub, newStepInInt);
    } else
      return failure();

    return success();
  }

private:
};

struct AIRSpecializeChannelWrapAndStrideInScfFor
    : public OpRewritePattern<scf::ForOp> {
  using OpRewritePattern<scf::ForOp>::OpRewritePattern;

  LogicalResult matchAndRewrite(scf::ForOp for_op,
                                PatternRewriter &rewriter) const override {
    auto loc = for_op->getLoc();
    auto ctx = for_op->getContext();

    // Check if the loop is the outermost loop in a perfect loop nest
    if (!hasNImpureOps(for_op.getBody(), 1))
      return failure();

    // Check if the loop contains exactly one channel op
    if (llvm::range_size(for_op.getBody()->getOps<air::ChannelInterface>()) !=
        1)
      return failure();
    air::ChannelInterface channel_op =
        *(for_op.getBody()->getOps<air::ChannelInterface>().begin());

    // Fold for loops into channel op's wrap and stride fields
    SmallVector<Value> offsets = channel_op.getOffsets();
    SmallVector<Value> wraps = channel_op.getSizes();
    SmallVector<Value> strides = channel_op.getStrides();

    (void)canonicalizeWrapAndStrideList(
        rewriter, offsets, wraps, strides,
        air::getTensorVolume(channel_op.getMemref().getType()));

    // If empty offsets/sizes/strides, then populate the lists with default
    // values.
    if (offsets.empty() && wraps.empty() && strides.empty())
      populateDefaultWrapsAndStrides(rewriter, channel_op.getMemref(), offsets,
                                     wraps, strides);

    auto res = foldForLoopNestAsExtendedSizesAndStrides(
        rewriter, for_op.getOperation(), channel_op.getOperation(), offsets,
        wraps, strides, channel_op.getMemref());
    if (res.failed())
      return failure();

    (void)canonicalizeWrapAndStrideList(
        rewriter, offsets, wraps, strides,
        air::getTensorVolume(channel_op.getMemref().getType()));

    Operation *new_chan_op = nullptr;
    SmallVector<Type, 1> tys;
    if (isAsyncOp(channel_op.getOperation())) {
      tys.push_back(air::AsyncTokenType::get(ctx));
    }
    SmallVector<Value, 1> deps =
        for_op.getOperands().drop_front(for_op.getNumControlOperands());

    // Hoist any pure ops that the new channel op depends on.
    SmallVector<Value> new_opers = llvm::to_vector(
        llvm::concat<Value>(SmallVector<Value>{channel_op.getMemref()},
                            channel_op.getIndices(), offsets, wraps, strides));
    IRMapping remap;
    auto clonedOps = cloneDefiningOpsInRegion(rewriter, &for_op.getRegion(),
                                              new_opers, remap);
    for (auto cloned : clonedOps) {
      clearAsyncDependenciesOfAsyncOp(cloned);
      for (auto token : deps)
        addAsyncDependencyIfNew(cloned, token);
      if (auto token = getAsyncTokenFromOp(cloned))
        deps.push_back(token);
    }

    // Create specialized air.channel.put/get.
    if (isa<air::ChannelPutOp>(channel_op))
      new_chan_op = rewriter.create<air::ChannelPutOp>(
          loc, tys, deps, channel_op.getChanName(),
          air::lookupOrDefaultRange(channel_op.getIndices(), remap),
          air::lookupOrDefaultRange(channel_op.getMemref(), remap),
          air::lookupOrDefaultRange(offsets, remap),
          air::lookupOrDefaultRange(wraps, remap),
          air::lookupOrDefaultRange(strides, remap));
    else if (isa<air::ChannelGetOp>(channel_op))
      new_chan_op = rewriter.create<air::ChannelGetOp>(
          loc, tys, deps, channel_op.getChanName(),
          air::lookupOrDefaultRange(channel_op.getIndices(), remap),
          air::lookupOrDefaultRange(channel_op.getMemref(), remap),
          air::lookupOrDefaultRange(offsets, remap),
          air::lookupOrDefaultRange(wraps, remap),
          air::lookupOrDefaultRange(strides, remap));

    // Clear all external uses of for_op before erasing it.
    for (auto res : for_op.getResults()) {
      if (isa<air::AsyncTokenType>(res.getType())) {
        res.replaceAllUsesWith(
            dyn_cast<air::AsyncOpInterface>(new_chan_op).getAsyncToken());
      }
    }
    rewriter.eraseOp(for_op.getOperation());

    return success();
  }

private:
};

// This pattern should be executed after
// AIRSpecializeChannelWrapAndStrideInScfFor. The pattern unrolls any remaining
// scf.for loops that iterates over air.channel.put/get but cannot be converted
// directly to wraps and strides. The unrolled air.channel.put/get ops form a bd
// chain.
struct AIRUnrollScfForIntoBDChain : public OpRewritePattern<scf::ForOp> {
  using OpRewritePattern<scf::ForOp>::OpRewritePattern;

  LogicalResult matchAndRewrite(scf::ForOp for_op,
                                PatternRewriter &rewriter) const override {
    // Check if the loop contains only air.channel.put/get ops, or pure ops.
    auto containsOnlyAIRChannels = [](Block *block) {
      if (block->getOperations().empty())
        return false;
      for (auto &o : block->getOperations()) {
        if (isa<air::ChannelInterface>(o))
          continue;
        else if (isa<air::WaitAllOp>(o))
          continue;
        else if (air::isPure(&o))
          continue;
        return false;
      }
      return true;
    };

    if (!containsOnlyAIRChannels(for_op.getBody()))
      return failure();

    auto unroll_factor = air::getStaticScfForTripCountAsInt(for_op);
    if (!unroll_factor)
      return failure(); // Dynamic loop bound.
    (void)loopUnrollByFactor(for_op, *unroll_factor);

    return success();
  }

private:
};

// Affine for version of the `AIRUnrollScfForIntoBDChain` pattern above.
struct AIRUnrollAffineForIntoBDChain
    : public OpRewritePattern<affine::AffineForOp> {
  using OpRewritePattern<affine::AffineForOp>::OpRewritePattern;

  LogicalResult matchAndRewrite(affine::AffineForOp for_op,
                                PatternRewriter &rewriter) const override {
    // Check if the loop contains only air.channel.put/get ops, or pure ops.
    auto containsOnlyAIRChannels = [](Block *block) {
      if (block->getOperations().empty())
        return false;
      for (auto &o : block->getOperations()) {
        if (isa<air::ChannelInterface>(o))
          continue;
        else if (isa<air::WaitAllOp>(o))
          continue;
        else if (air::isPure(&o))
          continue;
        return false;
      }
      return true;
    };

    if (!containsOnlyAIRChannels(for_op.getBody()))
      return failure();

    auto unroll_factor = air::getStaticAffineForTripCountAsInt(for_op);
    if (!unroll_factor)
      return failure(); // Dynamic loop bound.
    (void)loopUnrollFull(for_op);

    return success();
  }

private:
};

struct AIRSpecializeChannelWrapAndStrideInAffineFor
    : public OpRewritePattern<affine::AffineForOp> {
  using OpRewritePattern<affine::AffineForOp>::OpRewritePattern;

  LogicalResult matchAndRewrite(affine::AffineForOp for_op,
                                PatternRewriter &rewriter) const override {
    auto loc = for_op->getLoc();
    auto ctx = for_op->getContext();

    // Check if the loop is the outermost loop in a perfect loop nest
    if (!hasNImpureOps(for_op.getBody(), 1))
      return failure();

    // Check if the loop contains exactly one channel op
    if (llvm::range_size(for_op.getBody()->getOps<air::ChannelInterface>()) !=
        1)
      return failure();
    air::ChannelInterface channel_op =
        *(for_op.getBody()->getOps<air::ChannelInterface>().begin());

    // // Fold for loops int channel op's wrap and stride fields
    SmallVector<Value> offsets = channel_op.getOffsets();
    SmallVector<Value> wraps = channel_op.getSizes();
    SmallVector<Value> strides = channel_op.getStrides();

    (void)canonicalizeWrapAndStrideList(
        rewriter, offsets, wraps, strides,
        air::getTensorVolume(channel_op.getMemref().getType()));

    // If empty offsets/sizes/strides, then populate the lists with default
    // values.
    if (offsets.empty() && wraps.empty() && strides.empty())
      populateDefaultWrapsAndStrides(rewriter, channel_op.getMemref(), offsets,
                                     wraps, strides);

    auto res = foldForLoopNestAsExtendedSizesAndStrides(
        rewriter, for_op.getOperation(), channel_op.getOperation(), offsets,
        wraps, strides, channel_op.getMemref());
    if (res.failed())
      return failure();

    (void)canonicalizeWrapAndStrideList(
        rewriter, offsets, wraps, strides,
        air::getTensorVolume(channel_op.getMemref().getType()));

    Operation *new_chan_op = nullptr;
    SmallVector<Type, 1> tys;
    if (isAsyncOp(channel_op.getOperation())) {
      tys.push_back(air::AsyncTokenType::get(ctx));
    }
    SmallVector<Value, 1> deps =
        for_op.getOperands().drop_front(for_op.getNumControlOperands());

    // Hoist any pure ops that the new channel op depends on.
    SmallVector<Value> new_opers = llvm::to_vector(
        llvm::concat<Value>(SmallVector<Value>{channel_op.getMemref()},
                            channel_op.getIndices(), offsets, wraps, strides));
    IRMapping remap;
    auto clonedOps = cloneDefiningOpsInRegion(rewriter, &for_op.getRegion(),
                                              new_opers, remap);
    for (auto cloned : clonedOps) {
      clearAsyncDependenciesOfAsyncOp(cloned);
      for (auto token : deps)
        addAsyncDependencyIfNew(cloned, token);
      if (auto token = getAsyncTokenFromOp(cloned))
        deps.push_back(token);
    }

    // Create specialized air.channel.put/get.
    if (isa<air::ChannelPutOp>(channel_op))
      new_chan_op = rewriter.create<air::ChannelPutOp>(
          loc, tys, deps, channel_op.getChanName(),
          air::lookupOrDefaultRange(channel_op.getIndices(), remap),
          air::lookupOrDefaultRange(channel_op.getMemref(), remap),
          air::lookupOrDefaultRange(offsets, remap),
          air::lookupOrDefaultRange(wraps, remap),
          air::lookupOrDefaultRange(strides, remap));
    else if (isa<air::ChannelGetOp>(channel_op))
      new_chan_op = rewriter.create<air::ChannelGetOp>(
          loc, tys, deps, channel_op.getChanName(),
          air::lookupOrDefaultRange(channel_op.getIndices(), remap),
          air::lookupOrDefaultRange(channel_op.getMemref(), remap),
          air::lookupOrDefaultRange(offsets, remap),
          air::lookupOrDefaultRange(wraps, remap),
          air::lookupOrDefaultRange(strides, remap));

    for (auto res : for_op.getResults()) {
      if (isa<air::AsyncTokenType>(res.getType())) {
        res.replaceAllUsesWith(
            dyn_cast<air::AsyncOpInterface>(new_chan_op).getAsyncToken());
      }
    }
    rewriter.eraseOp(for_op.getOperation());

    return success();
  }

private:
};

struct AIRCanonicalizeChannelPutOpWrapAndStrideList
    : public OpRewritePattern<air::ChannelPutOp> {
  using OpRewritePattern<air::ChannelPutOp>::OpRewritePattern;

  LogicalResult matchAndRewrite(air::ChannelPutOp op,
                                PatternRewriter &rewriter) const override {

    SmallVector<Value, 1> deps;
    SmallVector<Type, 1> tys;
    if (isAsyncOp(op)) {
      tys.push_back(air::AsyncTokenType::get(op->getContext()));
      deps = op.getAsyncDependencies();
    }

    SmallVector<Value> offsets = op.getOffsets();
    SmallVector<Value> sizes = op.getSizes();
    SmallVector<Value> strides = op.getStrides();

    if (failed(canonicalizeWrapAndStrideList(
            rewriter, offsets, sizes, strides,
            air::getTensorVolume(op.getMemref().getType()))))
      return failure();

    auto new_op = rewriter.create<air::ChannelPutOp>(
        op->getLoc(), tys, deps, op.getChanName(), op.getIndices(),
        op.getMemref(), offsets, sizes, strides);
    for (unsigned i = 0; i < op->getResults().size(); i++)
      op->getResults()[i].replaceAllUsesWith(new_op->getResults()[i]);

    rewriter.eraseOp(op);

    return success();
  }

private:
};

struct AIRCanonicalizeChannelGetOpWrapAndStrideList
    : public OpRewritePattern<air::ChannelGetOp> {
  using OpRewritePattern<air::ChannelGetOp>::OpRewritePattern;

  LogicalResult matchAndRewrite(air::ChannelGetOp op,
                                PatternRewriter &rewriter) const override {

    SmallVector<Value, 1> deps;
    SmallVector<Type, 1> tys;
    if (isAsyncOp(op)) {
      tys.push_back(air::AsyncTokenType::get(op->getContext()));
      deps = op.getAsyncDependencies();
    }

    SmallVector<Value> offsets = op.getOffsets();
    SmallVector<Value> sizes = op.getSizes();
    SmallVector<Value> strides = op.getStrides();

    if (failed(canonicalizeWrapAndStrideList(
            rewriter, offsets, sizes, strides,
            air::getTensorVolume(op.getMemref().getType()))))
      return failure();

    auto new_op = rewriter.create<air::ChannelGetOp>(
        op->getLoc(), tys, deps, op.getChanName(), op.getIndices(),
        op.getMemref(), offsets, sizes, strides);
    for (unsigned i = 0; i < op->getResults().size(); i++)
      op->getResults()[i].replaceAllUsesWith(new_op->getResults()[i]);

    rewriter.eraseOp(op);

    return success();
  }

private:
};

struct UnrollChannelByFactorPattern {

public:
  void runUnrollChannelByFactorPattern(func::FuncOp funcOp, Operation *op,
                                       int chanDim, int factor) {
    air::ChannelOp chan_op = dyn_cast<air::ChannelOp>(op);
    OpBuilder builder(op);
    SmallVector<int64_t, 2> sizes =
        extractFromIntegerArrayAttr<int64_t>(chan_op.getSize());
    if ((unsigned)chanDim >= sizes.size())
      return;
    if (sizes[chanDim] != 1) {
      op->emitOpError("unrolling channel in a dimension with a size not equal "
                      "to one. Currently unsupported");
      return;
    }

    dim = chanDim;

    // Update channel declaration
    sizes[chanDim] *= factor;
    builder.create<air::ChannelOp>(op->getLoc(), chan_op.getSymName().str(),
                                   builder.getI64ArrayAttr(sizes));

    // Add scf.parallel to unroll channel puts and gets
    auto puts = air::getChannelPutOpThroughSymbol(chan_op);
    auto gets = air::getChannelGetOpThroughSymbol(chan_op);
    for (auto put : puts) {
      builder.setInsertionPoint(put);
      auto init_val =
          createWaitAllToCollectIncomingTokens(builder, put.getOperation());
      if (init_val)
        createSCFParallelToUnroll<air::ChannelPutOp>(builder, put, init_val);
    }
    for (auto get : gets) {
      builder.setInsertionPoint(get);
      auto init_val =
          createWaitAllToCollectIncomingTokens(builder, get.getOperation());
      if (init_val)
        createSCFParallelToUnroll<air::ChannelGetOp>(builder, get, init_val);
    }

    for (auto put : puts) {
      put->erase();
    }
    for (auto get : gets) {
      get->erase();
    }
    op->erase();
  }

private:
  int dim = 0;
  int factor = 1;

  Value createWaitAllToCollectIncomingTokens(OpBuilder builder, Operation *op) {
    auto async_op = dyn_cast<air::AsyncOpInterface>(op);
    if (!async_op) {
      op->emitOpError("is air.channel_put but not async");
      return nullptr;
    } else if (async_op.getAsyncDependencies().empty()) {
      SmallVector<Value> dep_list = {};
      return builder
          .create<air::WaitAllOp>(
              op->getLoc(), air::AsyncTokenType::get(builder.getContext()),
              dep_list)
          .getAsyncToken();
    } else if (async_op.getAsyncDependencies().size() == 1)
      return async_op.getAsyncDependencies().front();
    return builder
        .create<air::WaitAllOp>(op->getLoc(),
                                air::AsyncTokenType::get(builder.getContext()),
                                async_op.getAsyncDependencies())
        .getAsyncToken();
  }

  template <typename T>
  scf::ParallelOp createSCFParallelToUnroll(OpBuilder builder, T op,
                                            Value init_val) {
    if (!isa<air::AsyncOpInterface>(op.getOperation())) {
      op->emitOpError("is air.channel op but not async");
      return nullptr;
    }

    auto loc = op->getLoc();
    SmallVector<Value, 1> merged_incoming_token = {init_val};
    SmallVector<Value, 1> LBs, UBs, Steps;

    LBs.push_back(builder.create<arith::ConstantIndexOp>(loc, 0));
    UBs.push_back(builder.create<arith::ConstantIndexOp>(loc, factor));
    Steps.push_back(builder.create<arith::ConstantIndexOp>(loc, 1));

    auto par = builder.create<scf::ParallelOp>(loc, LBs, UBs, Steps,
                                               merged_incoming_token);

    builder.setInsertionPointToStart(par.getBody());

    // Update channel indices
    SmallVector<Value, 1> new_channel_idx = {};
    if (op.getIndices().empty()) {
      auto const_0 = builder.create<arith::ConstantIndexOp>(par->getLoc(), 0);
      new_channel_idx = {const_0, const_0};
      new_channel_idx[dim] = par.getInductionVars()[0];
    } else
      op->emitOpError(
          "unrolling a sub-channel in a channel bundle currently unsupported");
    // Update memref size (divide by factor)
    SmallVector<Value, 1> new_sizes = op.getSizes();
    if (new_sizes.empty()) {
      auto memTy = llvm::cast<MemRefType>(op.getMemref().getType());
      for (auto d : getTensorShape(memTy)) {
        new_sizes.push_back(
            builder.create<arith::ConstantIndexOp>(par->getLoc(), d));
      }
    }
    auto size_op = new_sizes[dim].getDefiningOp();
    if (auto cIOp = dyn_cast_if_present<arith::ConstantIndexOp>(size_op)) {
      auto val = cIOp.value();
      val = llvm::divideCeilSigned(val, factor);
      new_sizes[dim] =
          builder.create<arith::ConstantIndexOp>(par->getLoc(), val);
    } else {
      new_sizes[dim] = builder.create<arith::FloorDivSIOp>(
          par->getLoc(), new_sizes[dim],
          builder.create<arith::ConstantIndexOp>(par->getLoc(), factor));
    }
    // Update offset (+ induction var. x size)
    SmallVector<Value, 1> new_offsets = op.getOffsets();
    if (new_offsets.empty()) {
      auto const_0 = builder.create<arith::ConstantIndexOp>(par->getLoc(), 0);
      new_offsets = {const_0, const_0};
    }
    auto prod = builder.create<arith::MulIOp>(
        par->getLoc(), new_channel_idx[dim], new_sizes[dim]);
    new_offsets[dim] =
        builder.create<arith::AddIOp>(par->getLoc(), new_offsets[dim], prod);
    // Update strides
    SmallVector<Value, 1> new_strides = op.getStrides();
    if (new_strides.empty()) {
      auto const_1 = builder.create<arith::ConstantIndexOp>(par->getLoc(), 1);
      new_strides = {const_1, const_1};
    }

    // Create new channel op
    SmallVector<Type, 1> tys = {air::AsyncTokenType::get(builder.getContext())};
    auto new_op = builder.create<T>(
        par.getLoc(), tys, merged_incoming_token, op.getChanName(),
        new_channel_idx, op.getMemref(), new_offsets, new_sizes, new_strides);

    // Create scf::ReduceOp
    air::createSCFReduceForAsyncSCFParallel(
        builder, par.getLoc(), new_op.getAsyncToken(), op->getContext());

    // Create air.wait_all as a barrier to protect the non-blocking scf.yield
    // event
    builder.setInsertionPointAfter(par);
    SmallVector<Value, 1> barrier_deps = {par.getResults().front()};
    auto barrier = builder.create<air::WaitAllOp>(
        builder.getUnknownLoc(), air::AsyncTokenType::get(builder.getContext()),
        barrier_deps);

    // Reconnect dependencies
    op.getAsyncToken().replaceAllUsesWith(barrier.getAsyncToken());

    return par;
  }
};

struct BroadcastDetection {

public:
  // Trace dma ops' dependency to loop induction variables
  void getDmaOpLoopDependency(func::FuncOp f) {
    f.walk([&](air::DmaMemcpyNdOp dma_op) {
      int src_memspace = -1;
      int dst_memspace = -1;
      if (dma_op.getSrcMemref())
        src_memspace = llvm::cast<MemRefType>(dma_op.getSrcMemref().getType())
                           .getMemorySpaceAsInt();
      if (dma_op.getDstMemref())
        dst_memspace = llvm::cast<MemRefType>(dma_op.getDstMemref().getType())
                           .getMemorySpaceAsInt();
      bool isL1Memcpy = (src_memspace == (int)air::MemorySpace::L1) ||
                        (dst_memspace == (int)air::MemorySpace::L1);
      if (dma_op->getParentOfType<xilinx::air::HerdOp>() && isL1Memcpy) {
        // Start recursively tracing for loop induction variables
        dma_op_history.push_back(dma_op);
        SmallVector<Value, 1> loop_dep_history;
        std::vector<Operation *> op_history;
        auto memcpyif_op = dyn_cast<MemcpyInterface>(dma_op.getOperation());
        traceDependentInductionVar(memcpyif_op, loop_dep_history, op_history);
        dma_op_loop_dep_history.push_back(loop_dep_history);
      }
    });
  }

  // Detect boradcast opportunity based on dependency to loops
  void broadcastDetection() {
    for (unsigned i = 0; i < dma_op_history.size(); i++) {
      auto dma_op = dma_op_history[i];
      SmallVector<Value, 1> loop_dep_history = dma_op_loop_dep_history[i];
      air::HerdOp hl_op = nullptr;
      bool isVariantWrtHerdRows = false;
      bool isVariantWrtHerdCols = false;
      // Create an affine set to represent the broadcast pattern
      auto ctx = dma_op->getContext();
      for (auto v : loop_dep_history) {
        // Check row-wise or col-wise broadcastable based on variance wrt herd
        // dimensions.
        if (getHerdArgOwner(v)) {
          hl_op = getHerdArgOwner(v);
          if (v == hl_op.getIds()[0]) {
            isVariantWrtHerdRows = true;
          }
          if (v == hl_op.getIds()[1]) {
            isVariantWrtHerdCols = true;
          }
        }
      }

      if (!hl_op) {
        // If dma op is completely independent of the parent herd induction
        // vars, then it is broadcastable either row or column wise.
        hl_op = dma_op->getParentOfType<air::HerdOp>();
        isVariantWrtHerdRows = false;
        isVariantWrtHerdCols = false;
      }

      auto numColsOp = dyn_cast<arith::ConstantIndexOp>(
          hl_op.getSizeOperands()[1].getDefiningOp());
      auto numCols = numColsOp.value();
      auto numRowsOp = dyn_cast<arith::ConstantIndexOp>(
          hl_op.getSizeOperands()[0].getDefiningOp());
      auto numRows = numRowsOp.value();
      if (isVariantWrtHerdRows && !isVariantWrtHerdCols) {
        if (numCols > 1) {
          SmallVector<AffineExpr, 5> constraints{
              getAffineDimExpr(0, ctx) - getAffineSymbolExpr(0, ctx),
              getAffineDimExpr(1, ctx), numCols - 1 - getAffineDimExpr(1, ctx),
              getAffineSymbolExpr(0, ctx),
              numRows - 1 - getAffineSymbolExpr(0, ctx)};
          SmallVector<bool, 5> eqflags{true, false, false, false, false};
          auto int_set = IntegerSet::get(2, 1, constraints, eqflags);
          dma_op->setAttr("broadcast_pattern",
                          mlir::IntegerSetAttr::get(int_set));
        }
      } else if (!isVariantWrtHerdRows && isVariantWrtHerdCols) {
        if (numRows > 1) {
          SmallVector<AffineExpr, 5> constraints{
              getAffineDimExpr(0, ctx), numRows - 1 - getAffineDimExpr(0, ctx),
              getAffineDimExpr(1, ctx) - getAffineSymbolExpr(0, ctx),
              getAffineSymbolExpr(0, ctx),
              numCols - 1 - getAffineSymbolExpr(0, ctx)};
          SmallVector<bool, 5> eqflags{false, false, true, false, false};
          auto int_set = IntegerSet::get(2, 1, constraints, eqflags);
          dma_op->setAttr("broadcast_pattern",
                          mlir::IntegerSetAttr::get(int_set));
        }
      } else if (!isVariantWrtHerdRows && !isVariantWrtHerdCols) {
        // If a dma op is independent of herd induction vars, then we broadcast
        // it to every core in the herd.
        if (numRows == 1 && numCols == 1)
          continue;
        else if (numRows > 1 && numCols == 1) {
          SmallVector<AffineExpr, 5> constraints{
              getAffineDimExpr(0, ctx), numRows - 1 - getAffineDimExpr(0, ctx),
              getAffineDimExpr(1, ctx) - getAffineSymbolExpr(0, ctx),
              getAffineSymbolExpr(0, ctx),
              numCols - 1 - getAffineSymbolExpr(0, ctx)};
          SmallVector<bool, 5> eqflags{false, false, true, false, false};
          auto int_set = IntegerSet::get(2, 1, constraints, eqflags);
          dma_op->setAttr("broadcast_pattern",
                          mlir::IntegerSetAttr::get(int_set));
        } else if (numRows == 1 && numCols > 1) {
          SmallVector<AffineExpr, 5> constraints{
              getAffineDimExpr(0, ctx) - getAffineSymbolExpr(0, ctx),
              getAffineDimExpr(1, ctx), numCols - 1 - getAffineDimExpr(1, ctx),
              getAffineSymbolExpr(0, ctx),
              numRows - 1 - getAffineSymbolExpr(0, ctx)};
          SmallVector<bool, 5> eqflags{true, false, false, false, false};
          auto int_set = IntegerSet::get(2, 1, constraints, eqflags);
          dma_op->setAttr("broadcast_pattern",
                          mlir::IntegerSetAttr::get(int_set));
        } else {
          // Broadcast to a 2d array of cores
          SmallVector<AffineExpr, 6> constraints{
              getAffineDimExpr(0, ctx),
              numRows - 1 - getAffineDimExpr(0, ctx),
              getAffineDimExpr(1, ctx),
              numCols - 1 - getAffineDimExpr(1, ctx),
              getAffineSymbolExpr(0, ctx),
              -getAffineSymbolExpr(0, ctx)};
          SmallVector<bool, 5> eqflags{false, false, false,
                                       false, false, false};
          auto int_set = IntegerSet::get(2, 1, constraints, eqflags);
          dma_op->setAttr("broadcast_pattern",
                          mlir::IntegerSetAttr::get(int_set));
        }
      }
    }
  }

  void runBroadcastPattern(func::FuncOp funcOp) {
    // Trace dma ops' dependency to loop induction variables
    // This info will be used for broadcast detection
    getDmaOpLoopDependency(funcOp);
    broadcastDetection();
  }

private:
  // DMA dependency to loop induction variables
  std::vector<MemcpyInterface> dma_op_history;
  SmallVector<SmallVector<Value, 1>, 1> dma_op_loop_dep_history;
};

struct PruneLinalgGenericInputDma {

public:
  void runLinalgGenericPattern(func::FuncOp funcOp) {
    // Detect linalg.GenericOps with redundant input ports
    std::vector<OpOperand *> non_input_generic_operands;
    funcOp.walk([&](linalg::GenericOp generic_op) {
      getNonInputOperands(generic_op, non_input_generic_operands);
      // DMAs copying into these linalg.GenericOp input ports are redundant
      for (auto opoperand : non_input_generic_operands) {
        findAndPruneRedundantDma(opoperand);
      }
    });
  }

  void getNonInputOperands(linalg::GenericOp generic_op,
                           std::vector<OpOperand *> &operands_history) {
    for (auto &g_opoperand : generic_op->getOpOperands()) {
      if (!generic_op.payloadUsesValueFromOperand(&g_opoperand))
        operands_history.push_back(&g_opoperand);
    }
  }

  void findAndPruneRedundantDma(mlir::OpOperand *opoperand) {
    // Elevate to operand of herd launch
    unsigned operand_id = opoperand->getOperandNumber();
    auto op = opoperand->getOwner();
    auto v = op->getOperand(operand_id);

    air::AsyncOpInterface async_op;
    if (air::ExecuteOp exec_op = op->getParentOfType<air::ExecuteOp>()) {
      async_op = dyn_cast<air::AsyncOpInterface>(exec_op.getOperation());
    } else if (auto hl_op = dyn_cast<air::HerdOp>(op)) {
      async_op = dyn_cast<air::AsyncOpInterface>(hl_op.getOperation());
    } else if (auto hier_op = dyn_cast<air::HierarchyInterface>(op)) {
      async_op = dyn_cast<air::AsyncOpInterface>(hier_op.getOperation());
    } else {
      return;
    }
    auto dep_list = async_op.getAsyncDependencies();
    for (int i = dep_list.size() - 1; i >= 0; i--) {
      auto upstream_op = dep_list[i].getDefiningOp();
      if (auto upstream_dma =
              dyn_cast_if_present<air::DmaMemcpyNdOp>(upstream_op)) {
        if (v == upstream_dma.getDstMemref()) {
          // Disconnect dependency between async op and upstream dma
          async_op.eraseAsyncDependency(i);
          // Reconnect upstream dma's dep list to async op
          auto upstream_dma_async =
              dyn_cast<air::AsyncOpInterface>(upstream_dma.getOperation());
          for (auto token : upstream_dma_async.getAsyncDependencies()) {
            async_op.addAsyncDependency(token);
          }
          Value srcMemref = upstream_dma.getSrcMemref();
          // Recursively trace upstream dma
          for (unsigned j = 0; j < upstream_op->getNumOperands(); j++) {
            if (srcMemref == upstream_op->getOperand(j)) {
              findAndPruneRedundantDma(&upstream_op->getOpOperand(j));
            }
          }
          // Elevate from argument to operand of herd launch
          if (auto hl_op = getHerdArgOwner(srcMemref)) {
            for (unsigned i = 0; i < hl_op.getNumKernelOperands(); i++) {
              if (hl_op.getKernelArgument(i) == srcMemref) {
                auto &hl_opoperand = hl_op->getOpOperand(
                    i + hl_op.getAsyncDependencies().size() + 2);
                findAndPruneRedundantDma(&hl_opoperand);
              }
            }
          }
          // Elevate from argument to operand of hierarchy op
          if (auto hier_op = getHierarchyArgOwner(srcMemref)) {
            auto dep_list =
                dyn_cast<air::AsyncOpInterface>(hier_op.getOperation())
                    .getAsyncDependencies();
            for (unsigned i = 0; i < hier_op.getNumKernelOperands(); i++) {
              if (hier_op.getKernelArgument(i) == srcMemref) {
                auto &hier_opoperand = hier_op->getOpOperand(
                    i + dep_list.size() + hier_op.getNumDims());
                findAndPruneRedundantDma(&hier_opoperand);
              }
            }
          }
          upstream_dma->erase();
        }
      }
    }
  }

private:
};

class AIRHoistDmaInAccumPattern
    : public xilinx::air::impl::AIRHoistDmaInAccumPatternBase<
          AIRHoistDmaInAccumPattern> {

public:
  AIRHoistDmaInAccumPattern() = default;
  AIRHoistDmaInAccumPattern(const AIRHoistDmaInAccumPattern &pass){};

  void runOptPatterns(func::FuncOp funcOp) {
    MLIRContext *ctx = funcOp.getContext();
    RewritePatternSet patterns(&getContext());
    patterns.insert<HoistDmaInAccumPattern>(ctx);
    (void)applyPatternsAndFoldGreedily(funcOp, std::move(patterns));
  }

  void runOnOperation() override {
    auto module = getOperation();
    SmallVector<func::FuncOp, 4> funcOps;
    module.walk([&](func::FuncOp op) { funcOps.push_back(op); });
    for (auto f : funcOps)
      runOptPatterns(f);
  }

private:
};

class AIRBroadcastDetection
    : public xilinx::air::impl::AIRBroadcastDetectionBase<
          AIRBroadcastDetection> {

public:
  AIRBroadcastDetection() = default;
  AIRBroadcastDetection(const AIRBroadcastDetection &pass){};

  void runOnOperation() override {
    BroadcastDetection proc;
    auto module = getOperation();
    SmallVector<func::FuncOp, 4> funcOps;
    module.walk([&](func::FuncOp op) { funcOps.push_back(op); });
    for (auto f : funcOps)
      proc.runBroadcastPattern(f);
  }

private:
};

class AIRPruneLinalgGenericInputDma
    : public xilinx::air::impl::AIRPruneLinalgGenericInputDmaBase<
          AIRPruneLinalgGenericInputDma> {

public:
  AIRPruneLinalgGenericInputDma() = default;
  AIRPruneLinalgGenericInputDma(const AIRPruneLinalgGenericInputDma &pass){};

  void runOnOperation() override {
    PruneLinalgGenericInputDma proc;
    auto module = getOperation();
    SmallVector<func::FuncOp, 4> funcOps;
    module.walk([&](func::FuncOp op) { funcOps.push_back(op); });
    for (auto f : funcOps)
      proc.runLinalgGenericPattern(f);
  }

private:
};

class AIRAnnotateFrontAndBackOpsInForPattern
    : public xilinx::air::impl::AIRAnnotateFrontAndBackOpsInForPatternBase<
          AIRAnnotateFrontAndBackOpsInForPattern> {

public:
  AIRAnnotateFrontAndBackOpsInForPattern() = default;
  AIRAnnotateFrontAndBackOpsInForPattern(
      const AIRAnnotateFrontAndBackOpsInForPattern &pass){};

  void runOptPatterns(func::FuncOp funcOp) {
    MLIRContext *ctx = funcOp.getContext();
    RewritePatternSet patterns(&getContext());
    patterns.insert<AnnotateFrontAndBackOpsInForPattern>(ctx);
    (void)applyPatternsAndFoldGreedily(funcOp, std::move(patterns));
  }

  void runOnOperation() override {
    auto module = getOperation();
    SmallVector<func::FuncOp, 4> funcOps;
    module.walk([&](func::FuncOp op) { funcOps.push_back(op); });
    for (auto f : funcOps)
      runOptPatterns(f);
  }

private:
};

class AIRHoistMemallocInForPattern
    : public xilinx::air::impl::AIRHoistMemallocInForPatternBase<
          AIRHoistMemallocInForPattern> {

public:
  AIRHoistMemallocInForPattern() = default;
  AIRHoistMemallocInForPattern(const AIRHoistMemallocInForPattern &pass){};

  void runOptPatterns(func::FuncOp funcOp) {
    MLIRContext *ctx = funcOp.getContext();
    RewritePatternSet patterns(&getContext());
    patterns.insert<HoistMemallocInForPattern>(ctx, clKeepMemrefDealloc);
    (void)applyPatternsAndFoldGreedily(funcOp, std::move(patterns));
  }

  void runOnOperation() override {
    auto module = getOperation();
    SmallVector<func::FuncOp, 4> funcOps;
    module.walk([&](func::FuncOp op) { funcOps.push_back(op); });
    for (auto f : funcOps)
      runOptPatterns(f);
  }

private:
};

class AIRConstructPingPongDependencyPattern
    : public xilinx::air::impl::AIRConstructPingPongDependencyPatternBase<
          AIRConstructPingPongDependencyPattern> {

public:
  AIRConstructPingPongDependencyPattern() = default;
  AIRConstructPingPongDependencyPattern(
      const AIRConstructPingPongDependencyPattern &pass){};

  void runOptPatterns(func::FuncOp funcOp) {
    MLIRContext *ctx = funcOp.getContext();
    RewritePatternSet patterns(&getContext());
    patterns.insert<ConstructPingPongDependencyPattern>(ctx);
    (void)applyPatternsAndFoldGreedily(funcOp, std::move(patterns));
  }

  void runOnOperation() override {
    auto module = getOperation();
    SmallVector<func::FuncOp, 4> funcOps;
    module.walk([&](func::FuncOp op) { funcOps.push_back(op); });
    for (auto f : funcOps)
      runOptPatterns(f);
  }

private:
};

class AIRUnrollLoopForPipeliningPattern
    : public xilinx::air::impl::AIRUnrollLoopForPipeliningPatternBase<
          AIRUnrollLoopForPipeliningPattern> {

public:
  AIRUnrollLoopForPipeliningPattern() = default;
  AIRUnrollLoopForPipeliningPattern(
      const AIRUnrollLoopForPipeliningPattern &pass){};

  void runOnOperation() override {
    auto module = getOperation();
    module.walk([&](scf::ForOp for_op) {
      // Check if loop is the target
      if (for_op->hasAttr("unroll")) {
        uint64_t unroll_factor =
            for_op->getAttrOfType<IntegerAttr>("unroll").getInt();
        auto annotateFn = [](unsigned i, Operation *op, OpBuilder b) {
          op->setAttr("unrolled_iteration", b.getI32IntegerAttr(i));
        };
        (void)loopUnrollByFactor(for_op, unroll_factor, annotateFn);
      }
    });
  }

private:
};

class AIRHoistOpsNotUsingPingPongPattern
    : public xilinx::air::impl::AIRHoistOpsNotUsingPingPongPatternBase<
          AIRHoistOpsNotUsingPingPongPattern> {

public:
  AIRHoistOpsNotUsingPingPongPattern() = default;
  AIRHoistOpsNotUsingPingPongPattern(
      const AIRHoistOpsNotUsingPingPongPattern &pass){};

  void runOptPatterns(func::FuncOp funcOp) {
    MLIRContext *ctx = funcOp.getContext();
    RewritePatternSet patterns(&getContext());
    patterns.insert<HoistOpsNotUsingPingPongPattern>(ctx);
    (void)applyPatternsAndFoldGreedily(funcOp, std::move(patterns));
  }

  void runOnOperation() override {
    auto module = getOperation();
    SmallVector<func::FuncOp, 4> funcOps;
    module.walk([&](func::FuncOp op) { funcOps.push_back(op); });
    for (auto f : funcOps)
      runOptPatterns(f);
  }

private:
};

class AIRPingPongTransformationPattern
    : public xilinx::air::impl::AIRPingPongTransformationPatternBase<
          AIRPingPongTransformationPattern> {

public:
  AIRPingPongTransformationPattern() = default;
  AIRPingPongTransformationPattern(
      const AIRPingPongTransformationPattern &pass){};
  AIRPingPongTransformationPattern(
      const AIRPingPongTransformationPatternOptions &options)
      : AIRPingPongTransformationPatternBase(options) {}

  void runIsolateScfForOpForPingPong(func::FuncOp funcOp) {
    MLIRContext *ctx = funcOp.getContext();
    RewritePatternSet patterns(&getContext());
    patterns.insert<HoistOpsNotUsingPingPongPattern>(ctx);
    (void)applyPatternsAndFoldGreedily(funcOp, std::move(patterns));
  }

  void runOpAnnotationPatterns(func::FuncOp funcOp) {
    MLIRContext *ctx = funcOp.getContext();
    RewritePatternSet patterns(&getContext());
    patterns.insert<AnnotateFrontAndBackOpsInForPattern>(ctx);
    (void)applyPatternsAndFoldGreedily(funcOp, std::move(patterns));
  }

  void runHoistMemallocPatterns(func::FuncOp funcOp) {
    MLIRContext *ctx = funcOp.getContext();
    RewritePatternSet patterns(&getContext());
    patterns.insert<HoistMemallocInForPattern>(ctx, clKeepMemrefDealloc);
    (void)applyPatternsAndFoldGreedily(funcOp, std::move(patterns));
  }

  void runConstructPingPongDependencyPatterns(func::FuncOp funcOp) {
    MLIRContext *ctx = funcOp.getContext();
    RewritePatternSet patterns(&getContext());
    patterns.insert<ConstructPingPongDependencyPattern>(ctx);
    (void)applyPatternsAndFoldGreedily(funcOp, std::move(patterns));
  }

  void runLoopUnroll(func::FuncOp funcOp) {
    funcOp.walk([&](scf::ForOp for_op) {
      // Check if loop is the target
      if (for_op->hasAttr("unroll")) {
        uint64_t unroll_factor =
            for_op->getAttrOfType<IntegerAttr>("unroll").getInt();
        auto annotateFn = [](unsigned i, Operation *op, OpBuilder b) {
          op->setAttr("unrolled_iteration", b.getI32IntegerAttr(i));
        };
        (void)loopUnrollByFactor(for_op, unroll_factor, annotateFn);
      }
    });
  }

  void runCleanUpAttrs(func::FuncOp funcOp) {
    funcOp.walk([&](Operation *op) {
      // Check if loop is the target
      op->removeAttr("unroll");
      op->removeAttr("hoist_alloc");
      op->removeAttr("unrolled_iteration");
      op->removeAttr("isolated");
      op->removeAttr("ping_pong");
      op->removeAttr("producer");
      op->removeAttr("consumer");
      op->removeAttr("async_front");
      op->removeAttr("async_back");
    });
  }

  void runOnOperation() override {
    auto module = getOperation();
    SmallVector<func::FuncOp, 4> funcOps;
    module.walk([&](func::FuncOp op) { funcOps.push_back(op); });
    for (auto f : funcOps)
      runIsolateScfForOpForPingPong(f);
    for (auto f : funcOps)
      runOpAnnotationPatterns(f);
    for (auto f : funcOps)
      runLoopUnroll(f);
    for (auto f : funcOps)
      runHoistMemallocPatterns(f);
    for (auto f : funcOps)
      runConstructPingPongDependencyPatterns(f);
    for (auto f : funcOps)
      runCleanUpAttrs(f);
  }

private:
};

class AIRLabelScfForLoopForPingPongPattern
    : public xilinx::air::impl::AIRLabelScfForLoopForPingPongPatternBase<
          AIRLabelScfForLoopForPingPongPattern> {

public:
  AIRLabelScfForLoopForPingPongPattern() = default;
  AIRLabelScfForLoopForPingPongPattern(
      const AIRLabelScfForLoopForPingPongPattern &pass){};

  void runOptPatterns(func::FuncOp funcOp) {
    MLIRContext *ctx = funcOp.getContext();
    RewritePatternSet patterns(&getContext());
    patterns.insert<LabelScfForLoopForPingPongPattern>(ctx);
    (void)applyPatternsAndFoldGreedily(funcOp, std::move(patterns));
  }

  void runOnOperation() override {
    auto module = getOperation();
    SmallVector<func::FuncOp, 4> funcOps;
    module.walk([&](func::FuncOp op) { funcOps.push_back(op); });
    for (auto f : funcOps)
      runOptPatterns(f);
  }

private:
};

class AIRLabelScfForLoopInAIRSegmentPattern
    : public xilinx::air::impl::AIRLabelScfForLoopInAIRSegmentPatternBase<
          AIRLabelScfForLoopInAIRSegmentPattern> {

public:
  AIRLabelScfForLoopInAIRSegmentPattern() = default;
  AIRLabelScfForLoopInAIRSegmentPattern(
      const AIRLabelScfForLoopInAIRSegmentPattern &pass){};

  void runOptPatterns(func::FuncOp funcOp) {
    MLIRContext *ctx = funcOp.getContext();
    RewritePatternSet patterns(&getContext());
    patterns.insert<LabelScfForLoopInAIRSegment>(ctx);
    (void)applyPatternsAndFoldGreedily(funcOp, std::move(patterns));
  }

  void runOnOperation() override {
    auto module = getOperation();
    SmallVector<func::FuncOp, 4> funcOps;
    module.walk([&](func::FuncOp op) { funcOps.push_back(op); });
    for (auto f : funcOps)
      runOptPatterns(f);
  }

private:
};

class AIRSpecializeChannelWrapAndStridePattern
    : public xilinx::air::impl::AIRSpecializeChannelWrapAndStridePatternBase<
          AIRSpecializeChannelWrapAndStridePattern> {

public:
  AIRSpecializeChannelWrapAndStridePattern() = default;
  AIRSpecializeChannelWrapAndStridePattern(
      const AIRSpecializeChannelWrapAndStridePattern &pass){};

  void runOptPatterns(func::FuncOp funcOp) {
    MLIRContext *ctx = funcOp.getContext();
    RewritePatternSet preproc_patterns(&getContext());
    preproc_patterns.insert<UnrollScfParallel, CanonicalizeAIRExecute,
                            CanonicalizeAffineApplyOnLoopInductionVar,
                            CanonicalizeArithMuliOpOnLoopInductionVar,
                            CanonicalizeArithAddiOpOnLoopInductionVar>(ctx);
    // Canonicalize constant operands in affine.apply.
    mlir::affine::AffineApplyOp::getCanonicalizationPatterns(preproc_patterns,
                                                             ctx);
    air::WaitAllOp::getCanonicalizationPatterns(preproc_patterns, ctx);
    (void)applyPatternsAndFoldGreedily(funcOp, std::move(preproc_patterns));

    RewritePatternSet patterns(&getContext());
    patterns.insert<CanonicalizeAIRExecute,
                    CanonicalizeAffineApplyOnLoopInductionVar,
                    CanonicalizeArithMuliOpOnLoopInductionVar,
                    CanonicalizeArithAddiOpOnLoopInductionVar,
                    AIRSpecializeChannelWrapAndStrideInScfFor,
                    AIRSpecializeChannelWrapAndStrideInAffineFor>(ctx);
    affine::AffineApplyOp::getCanonicalizationPatterns(patterns, ctx);
    (void)applyPatternsAndFoldGreedily(funcOp, std::move(patterns));

    // Unroll any remaining loops which contain only data movements.
    RewritePatternSet unroll_patterns(&getContext());
    unroll_patterns
        .insert<AIRUnrollScfForIntoBDChain, AIRUnrollAffineForIntoBDChain>(ctx);
    (void)applyPatternsAndFoldGreedily(funcOp, std::move(unroll_patterns));

    // Canonicalize wrap and stride list to remove redundant dimensions
    RewritePatternSet cano_patterns(&getContext());
    cano_patterns.insert<AIRCanonicalizeChannelGetOpWrapAndStrideList,
                         AIRCanonicalizeChannelPutOpWrapAndStrideList>(ctx);
    ExecuteOp::getCanonicalizationPatterns(cano_patterns, &getContext());
    (void)applyPatternsAndFoldGreedily(funcOp, std::move(cano_patterns));
  }

  void runOnOperation() override {
    auto module = getOperation();
    SmallVector<func::FuncOp, 4> funcOps;
    module.walk([&](func::FuncOp op) { funcOps.push_back(op); });
    for (auto f : funcOps)
      runOptPatterns(f);
  }

private:
};

class AIRUnrollChannelByFactorPattern
    : public xilinx::air::impl::AIRUnrollChannelByFactorPatternBase<
          AIRUnrollChannelByFactorPattern> {

public:
  AIRUnrollChannelByFactorPattern() = default;
  AIRUnrollChannelByFactorPattern(
      const AIRUnrollChannelByFactorPattern &pass){};

  void runOnOperation() override {
    auto module = getOperation();
    UnrollChannelByFactorPattern proc;
    SmallVector<air::ChannelOp> chanOps;
    module.walk([&](air::ChannelOp op) {
      if (op.getSymName().str() == clChanName)
        chanOps.push_back(op);
    });
    if (chanOps.empty())
      return;
    if (chanOps.size() > 1) {
      chanOps.back()->emitOpError(
          "found multiple channel declarations with channel name ")
          << clChanName;
    }
    SmallVector<func::FuncOp, 4> funcOps;
    module.walk([&](func::FuncOp op) { funcOps.push_back(op); });
    for (auto f : funcOps)
      proc.runUnrollChannelByFactorPattern(f, chanOps.front(), clUnrollDim,
                                           clUnrollFactor);
  }

private:
};

class AIRDependencyScheduleOpt
    : public xilinx::air::impl::AIRDependencyScheduleOptBase<
          AIRDependencyScheduleOpt> {

public:
  AIRDependencyScheduleOpt() = default;
  AIRDependencyScheduleOpt(const AIRDependencyScheduleOpt &pass) {}

  void getDependentDialects(::mlir::DialectRegistry &registry) const override {
    registry.insert<scf::SCFDialect, air::airDialect>();
  }

  void runOptPatterns(func::FuncOp funcOp) {
    MLIRContext *ctx = funcOp.getContext();
    RewritePatternSet patterns(&getContext());
    patterns.insert<HoistDmaInAccumPattern>(ctx);
    (void)applyPatternsAndFoldGreedily(funcOp, std::move(patterns));
  }

  void runOnFunction(func::FuncOp f) {
    // HoistDmaInAccumPattern
    runOptPatterns(f);
    // BroadcastDetection
    BroadcastDetection proc;
    proc.runBroadcastPattern(f);
    // Remove redundant DMA copying into linalg.generic
    PruneLinalgGenericInputDma proc_0;
    proc_0.runLinalgGenericPattern(f);
  }

  void runOnOperation() override {
    auto module = getOperation();
    SmallVector<func::FuncOp, 4> funcOps;
    module.walk([&](func::FuncOp op) { funcOps.push_back(op); });
    for (auto f : funcOps) {
      runOnFunction(f);
      // Renumber the air dma op ids
      xilinx::air::renumberDmaOps(f, "global");
    }
  }

private:
};

class AIREnforceLoopCarriedMemrefDeallocPattern
    : public xilinx::air::impl::AIREnforceLoopCarriedMemrefDeallocPatternBase<
          AIREnforceLoopCarriedMemrefDeallocPattern> {

public:
  AIREnforceLoopCarriedMemrefDeallocPattern() = default;
  AIREnforceLoopCarriedMemrefDeallocPattern(
      const AIREnforceLoopCarriedMemrefDeallocPattern &pass) {}

  void getDependentDialects(::mlir::DialectRegistry &registry) const override {
    registry.insert<scf::SCFDialect, air::airDialect>();
  }

  void runOptPatterns(func::FuncOp funcOp) {
    MLIRContext *ctx = funcOp.getContext();
    RewritePatternSet patterns(&getContext());
    patterns.insert<EnforceLoopCarriedMemrefDeallocPattern>(ctx);
    (void)applyPatternsAndFoldGreedily(funcOp, std::move(patterns));
  }

  void runOnFunction(func::FuncOp f) { runOptPatterns(f); }

  void runOnOperation() override {
    auto module = getOperation();
    SmallVector<func::FuncOp, 4> funcOps;
    module.walk([&](func::FuncOp op) { funcOps.push_back(op); });
    for (auto f : funcOps) {
      runOnFunction(f);
    }
  }

private:
};

// A pass which de-alias a memref with multiple channel accesses over time, into
// multiple memrefs. Note that this implementation is temporary and not generic.
// TODO: Rewrite as a graph partitioning problem.
class AIRDeAliasMemref
    : public xilinx::air::impl::AIRDeAliasMemrefBase<AIRDeAliasMemref> {

public:
  AIRDeAliasMemref() = default;
  AIRDeAliasMemref(const AIRDeAliasMemref &pass) {}

  void getDependentDialects(::mlir::DialectRegistry &registry) const override {
    registry.insert<scf::SCFDialect, air::airDialect>();
  }

  void runOnFunction(func::FuncOp f) {

    std::vector<memref::AllocOp> allocs;
    f.walk([&](memref::AllocOp alloc) { allocs.push_back(alloc); });

    // Count air.channel references
    for (auto alloc : allocs) {
      Value memref = nullptr;
      if (auto exec = alloc->getParentOfType<air::ExecuteOp>()) {
        memref = exec->getResult(1);
      } else
        memref = alloc.getMemref();
      std::vector<air::ChannelInterface> chan_puts_gets;
      for (auto user : memref.getUsers()) {
        if (auto putget = dyn_cast<air::ChannelInterface>(user))
          if (putget.getMemref() == memref)
            chan_puts_gets.push_back(putget);
      }

      // Partition the subgraph
      std::vector<int> partition_cuts;
      if (!chan_puts_gets.empty()) {
        for (unsigned i = 0; i < chan_puts_gets.size() - 1; i++) {
          if (isa<air::ChannelGetOp>(chan_puts_gets[i].getOperation()) &&
              isa<air::ChannelPutOp>(chan_puts_gets[i + 1].getOperation())) {
            partition_cuts.push_back(i + 1);
          }
        }
      }

      // Allocate new memref per cut
      std::vector<Operation *> new_memallocs;
      for (unsigned i = 0; i < partition_cuts.size(); i++) {
        OpBuilder builder(alloc);
        Operation *new_op = nullptr;
        if (auto exec = alloc->getParentOfType<air::ExecuteOp>()) {
          builder.setInsertionPoint(exec);
          new_op = builder.clone(*exec.getOperation());
        } else
          new_op = builder.clone(*alloc.getOperation());
        new_memallocs.push_back(new_op);

        // Create deallocs for the new memref
        Value new_memref = isa<air::ExecuteOp>(new_op) ? new_op->getResult(1)
                                                       : new_op->getResult(0);
        for (auto user : memref.getUsers()) {
          if (isa<memref::DeallocOp>(user)) {
            if (isa<air::ExecuteOp>(new_op)) {
              builder.setInsertionPoint(
                  user->getParentOfType<air::ExecuteOp>());
              // Async. dealloc
              auto async_exec = builder.create<xilinx::air::ExecuteOp>(
                  user->getLoc(), air::AsyncTokenType::get(alloc->getContext()),
                  SmallVector<Value>{});
              Block *async_exec_bb =
                  builder.createBlock(&async_exec.getRegion());
              builder.setInsertionPointToStart(async_exec_bb);
              builder.create<memref::DeallocOp>(user->getLoc(), new_memref);
              builder.create<air::ExecuteTerminatorOp>(user->getLoc());
            } else {
              builder.setInsertionPoint(user);
              // Sync. dealloc
              builder.create<memref::DeallocOp>(user->getLoc(), new_memref);
            }
          }
        }
      }

      // Update references
      partition_cuts.insert(partition_cuts.end(), chan_puts_gets.size());
      for (unsigned i = 0; i < partition_cuts.size() - 1; i++) {
        for (int j = partition_cuts[i]; j < partition_cuts[i + 1]; j++) {
          if (auto old_put = dyn_cast<air::ChannelPutOp>(
                  chan_puts_gets[j].getOperation())) {
            Value new_memref = isa<air::ExecuteOp>(new_memallocs[i])
                                   ? new_memallocs[i]->getResult(1)
                                   : new_memallocs[i]->getResult(0);
            OpBuilder builder(old_put);
            replaceChannelPutOp(builder, old_put, new_memref);
          } else if (auto old_get = dyn_cast<air::ChannelGetOp>(
                         chan_puts_gets[j].getOperation())) {
            Value new_memref = isa<air::ExecuteOp>(new_memallocs[i])
                                   ? new_memallocs[i]->getResult(1)
                                   : new_memallocs[i]->getResult(0);
            OpBuilder builder(old_get);
            replaceChannelGetOp(builder, old_get, new_memref);
          }
        }
      }
    }
  }

  void runOnOperation() override {
    auto module = getOperation();

    SmallVector<func::FuncOp, 4> funcOps;
    module.walk([&](func::FuncOp op) { funcOps.push_back(op); });
    for (auto f : funcOps) {
      runOnFunction(f);
    }
  }

private:
  Operation *replaceChannelPutOp(OpBuilder builder, air::ChannelPutOp old,
                                 Value new_memref) {
    builder.setInsertionPoint(old);
    SmallVector<Type, 1> tys;
    if (old.getAsyncToken()) {
      tys.push_back(air::AsyncTokenType::get(old->getContext()));
    }
    SmallVector<Value, 4> deps = old.getAsyncDependencies();
    auto new_op = builder.create<air::ChannelPutOp>(
        old->getLoc(), tys, deps, old.getChanName(), old.getIndices(),
        new_memref, old.getSrcOffsets(), old.getSrcSizes(),
        old.getSrcStrides());
    if (old.getAsyncToken()) {
      old.getAsyncToken().replaceAllUsesWith(new_op.getAsyncToken());
      // Add dependence to the new memref
      new_op.addAsyncDependency(
          dyn_cast<air::ExecuteOp>(new_memref.getDefiningOp()).getAsyncToken());
    }
    if (old.getId() != -1) {
      new_op->setAttr("id", mlir::IntegerAttr::get(
                                mlir::IntegerType::get(old->getContext(), 32),
                                old.getId()));
    }
    old->erase();
    return new_op.getOperation();
  }
  Operation *replaceChannelGetOp(OpBuilder builder, air::ChannelGetOp old,
                                 Value new_memref) {
    builder.setInsertionPoint(old);
    SmallVector<Type, 1> tys;
    if (old.getAsyncToken()) {
      tys.push_back(air::AsyncTokenType::get(old->getContext()));
    }
    SmallVector<Value, 4> deps = old.getAsyncDependencies();
    auto new_op = builder.create<air::ChannelGetOp>(
        old->getLoc(), tys, deps, old.getChanName(), old.getIndices(),
        new_memref, old.getDstOffsets(), old.getDstSizes(),
        old.getDstStrides());
    if (old.getAsyncToken()) {
      old.getAsyncToken().replaceAllUsesWith(new_op.getAsyncToken());
      // Add dependence to the new memref
      new_op.addAsyncDependency(
          dyn_cast<air::ExecuteOp>(new_memref.getDefiningOp()).getAsyncToken());
    }
    if (old.getId() != -1) {
      new_op->setAttr("id", mlir::IntegerAttr::get(
                                mlir::IntegerType::get(old->getContext(), 32),
                                old.getId()));
    }
    old->erase();
    return new_op.getOperation();
  }
};

// A pass which transform multiple channel ops into one, where the data movement
// is time-multiplexed.
class AIRFuseChannels
    : public xilinx::air::impl::AIRFuseChannelsBase<AIRFuseChannels> {

public:
  AIRFuseChannels() = default;
  AIRFuseChannels(const AIRFuseChannels &pass) {}
  AIRFuseChannels(const AIRFuseChannelsOptions &options)
      : AIRFuseChannelsBase(options) {}

  void getDependentDialects(::mlir::DialectRegistry &registry) const override {
    registry.insert<scf::SCFDialect, air::airDialect>();
  }

  void runOnFunction(func::FuncOp f, std::vector<air::ChannelOp> channelOps) {
    init_options();
    if (channelOps.empty())
      return;
    // Rename symbols
    // TODO: make this greedy
    auto renameSymbols =
        [](std::vector<air::ChannelOp> &channelOps,
           std::map<air::ChannelOp, air::ChannelOp> chan_merge_map) {
          for (unsigned i = 0; i < channelOps.size(); i++) {
            for (auto chanKey : channelOps) {
              if (!chan_merge_map.count(chanKey))
                continue;
              auto error = mlir::SymbolTable::replaceAllSymbolUses(
                  chanKey.getOperation(),
                  mlir::SymbolTable::getSymbolName(chan_merge_map[chanKey]),
                  chanKey->getParentOfType<ModuleOp>());
              // FIXME: what if this fails?
              (void)error;
            }
          }
        };
    std::map<air::ChannelOp, air::ChannelOp> chan_merge_map;
    for (unsigned i = 0; i < channelOps.size() - 1; i++) {
      for (unsigned j = i + 1; j < channelOps.size(); j++) {
        std::tuple<bool, std::string> checkScfForMergeableRes =
            checkIfTemporalMergeable(channelOps[i], channelOps[j]);
        if (!std::get<0>(checkScfForMergeableRes))
          continue;
        air::ChannelOp chanA = channelOps[i];
        air::ChannelOp chanB = channelOps[j];
        if (std::get<1>(checkScfForMergeableRes) == "LB" ||
            std::get<1>(checkScfForMergeableRes) == "UB") {
          // Fuse air.channels by scf.for loop unpeeling, i.e. recovering any
          // missing zeroth/last iterations in scf.for loops.
          sortChannelsByLoopNests(chanA, chanB);
          mergeChannelOpsTemporally(chanA, chanB,
                                    std::get<1>(checkScfForMergeableRes));
          chan_merge_map[chanB] = chanA;
        } else if (std::get<1>(checkScfForMergeableRes) == "NFL") {
          // Fuse air.channels temporally, if there isn't any for loop to fuse
          // into.
          createDummyForOpsAroundOps<air::ChannelPutOp>(
              getChannelPutsFusableByFor(chanA, chanB));
          createDummyForOpsAroundOps<air::ChannelGetOp>(
              getChannelGetsFusableByFor(chanA, chanB));
          mergeChannelOpsTemporally(chanA, chanB, "UB");
          // Fuse both channel ops into the loop
          chan_merge_map[chanB] = chanA;
        }
      }
    }
    renameSymbols(channelOps, chan_merge_map);
    if (!targetMemorySpaces.empty()) {
      for (unsigned i = 0; i < channelOps.size() - 1; i++) {
        for (unsigned j = i + 1; j < channelOps.size(); j++) {
          if (!checkIfMergeable(channelOps[i], channelOps[j]))
            continue;
          // Aggressively fuse air.channels by time multiplexing.
          mergeChannels(channelOps[i], channelOps[j]);
          chan_merge_map[channelOps[j]] = channelOps[i];
        }
      }
    }
    renameSymbols(channelOps, chan_merge_map);
  }

  void runOnOperation() override {
    auto module = getOperation();

    SmallVector<func::FuncOp, 4> funcOps;
    std::vector<air::ChannelOp> channelOps;
    module.walk([&](air::ChannelOp op) { channelOps.push_back(op); });
    module.walk([&](func::FuncOp op) { funcOps.push_back(op); });
    for (auto f : funcOps) {
      runOnFunction(f, channelOps);
    }
  }

  void init_options() {
    targetMemorySpaces.clear();
    if (clAggressiveMode.empty())
      return;
    for (unsigned i = 0; i < clAggressiveMode.size(); ++i) {
      if (clAggressiveMode[i] == "L1")
        targetMemorySpaces.push_back((unsigned)air::MemorySpace::L1);
      else if (clAggressiveMode[i] == "L2")
        targetMemorySpaces.push_back((unsigned)air::MemorySpace::L2);
      else if (clAggressiveMode[i] == "L3")
        targetMemorySpaces.push_back((unsigned)air::MemorySpace::L3);
      LLVM_DEBUG(llvm::outs() << "clAggressiveMode[" << i
                              << "] = " << clAggressiveMode[i] << "\n");
    }
  }

  SmallVector<unsigned> targetMemorySpaces;

private:
  // Get a vector of channel ops which can be fused using a new for loop.
  template <typename T>
  bool areConsistentMemoryAccessPattern(std::vector<T> a_vec,
                                        std::vector<T> b_vec) {
    Value memref = a_vec[0].getMemref();
    SmallVector<Value> offsets = a_vec[0].getOffsets();
    SmallVector<Value> sizes = a_vec[0].getSizes();
    SmallVector<Value> strides = a_vec[0].getStrides();
    for (unsigned i = 1; i < a_vec.size(); i++)
      if ((!areTheSameMemref(memref, a_vec[i].getMemref())) ||
          (!areTheSameSSAValueLists(offsets, a_vec[i].getOffsets())) ||
          (!areTheSameSSAValueLists(sizes, a_vec[i].getSizes())) ||
          (!areTheSameSSAValueLists(strides, a_vec[i].getStrides())))
        return false; // Inconsistent memory use for all puts
    for (unsigned i = 0; i < b_vec.size(); i++)
      if ((!areTheSameMemref(memref, b_vec[i].getMemref())) ||
          (!areTheSameSSAValueLists(offsets, b_vec[i].getOffsets())) ||
          (!areTheSameSSAValueLists(sizes, b_vec[i].getSizes())) ||
          (!areTheSameSSAValueLists(strides, b_vec[i].getStrides())))
        return false; // Inconsistent memory use between a puts and b puts
    return true;
  }
  std::vector<air::ChannelPutOp>
  getChannelPutsFusableByFor(air::ChannelOp chanA, air::ChannelOp chanB) {
    std::vector<air::ChannelPutOp> a_puts = getChannelPutOpThroughSymbol(chanA);
    std::vector<air::ChannelPutOp> b_puts = getChannelPutOpThroughSymbol(chanB);

    if (areConsistentMemoryAccessPattern<air::ChannelPutOp>(a_puts, b_puts))
      return a_puts;
    else
      return std::vector<air::ChannelPutOp>{};
  }
  std::vector<air::ChannelGetOp>
  getChannelGetsFusableByFor(air::ChannelOp chanA, air::ChannelOp chanB) {
    std::vector<air::ChannelGetOp> a_gets = getChannelGetOpThroughSymbol(chanA);
    std::vector<air::ChannelGetOp> b_gets = getChannelGetOpThroughSymbol(chanB);

    if (areConsistentMemoryAccessPattern<air::ChannelGetOp>(a_gets, b_gets))
      return a_gets;
    else
      return std::vector<air::ChannelGetOp>{};
  }
  // Create single-iteration for loops around a vector of operations of type T.
  template <typename T>
  void createDummyForOpsAroundOps(std::vector<T> ops) {
    for (auto t_o : ops) {
      Operation *op = t_o.getOperation();
      OpBuilder builder(op);
      IRMapping remap;
      auto loc = op->getLoc();
      auto ctx = op->getContext();
      auto zeroIdx = builder.create<arith::ConstantIndexOp>(loc, 0);
      auto oneIdx = builder.create<arith::ConstantIndexOp>(loc, 1);
      auto newForOp = scf::ForOp();

      if (air::getAsyncTokenFromOp(op)) {
        newForOp = builder.create<scf::ForOp>(
            loc, zeroIdx, oneIdx, oneIdx,
            builder
                .create<air::WaitAllOp>(loc, air::AsyncTokenType::get(ctx),
                                        air::getAsyncDependenciesFromOp(op))
                .getAsyncToken());
        for (auto dep : air::getAsyncDependenciesFromOp(op))
          remap.map(dep, newForOp.getRegionIterArgs()[0]);
      } else
        newForOp = builder.create<scf::ForOp>(loc, zeroIdx, oneIdx, oneIdx);
      builder.setInsertionPointToStart(newForOp.getBody());
      auto newOp = dyn_cast<T>(builder.clone(*op, remap));

      if (auto oldAsyncToken = air::getAsyncTokenFromOp(op)) {
        builder.create<scf::YieldOp>(loc, newOp.getAsyncToken());
        oldAsyncToken.replaceAllUsesWith(newForOp->getResult(0));
      } else
        builder.create<scf::YieldOp>(loc);
    }
    for (auto e : ops)
      e->erase();
    return;
  }

  void sortChannelsByLoopNests(air::ChannelOp &chan_a, air::ChannelOp &chan_b) {
    std::vector<air::ChannelPutOp> a_puts =
        getChannelPutOpThroughSymbol(chan_a);
    std::vector<air::ChannelPutOp> b_puts =
        getChannelPutOpThroughSymbol(chan_b);
    std::vector<air::ChannelGetOp> a_gets =
        getChannelGetOpThroughSymbol(chan_a);
    std::vector<air::ChannelGetOp> b_gets =
        getChannelGetOpThroughSymbol(chan_b);
    assert(a_puts.size() == 1);
    assert(b_puts.size() == 1);
    assert(a_gets.size() == 1);
    assert(b_gets.size() == 1);
    int a_put_loop_nest_size =
        getParentLoopNest(a_puts[0].getOperation()).size();
    int b_put_loop_nest_size =
        getParentLoopNest(b_puts[0].getOperation()).size();
    int a_get_loop_nest_size =
        getParentLoopNest(a_gets[0].getOperation()).size();
    int b_get_loop_nest_size =
        getParentLoopNest(b_gets[0].getOperation()).size();
    if ((a_put_loop_nest_size - b_put_loop_nest_size == 1) &&
        (a_get_loop_nest_size - b_get_loop_nest_size == 1))
      return;
    else if ((b_put_loop_nest_size - a_put_loop_nest_size == 1) &&
             (b_get_loop_nest_size - a_get_loop_nest_size == 1)) {
      air::ChannelOp temp = chan_a;
      chan_a = chan_b;
      chan_b = temp;
      return;
    } else
      assert(false && "NYI");
  }

  // Check whether puts and gets hit the aggressive mode target memory spaces
  bool hitsMemorySpaceForAggMode(std::vector<air::ChannelPutOp> &puts,
                                 std::vector<air::ChannelGetOp> &gets) {
    for (auto put : puts) {
      MemRefType ty = llvm::cast<MemRefType>(put.getMemref().getType());
      if (llvm::any_of(targetMemorySpaces, [&](unsigned memSpace) {
            return memSpace == ty.getMemorySpaceAsInt();
          })) {
        return true;
      }
    }
    for (auto get : gets) {
      MemRefType ty = llvm::cast<MemRefType>(get.getMemref().getType());
      if (llvm::any_of(targetMemorySpaces, [&](unsigned memSpace) {
            return memSpace == ty.getMemorySpaceAsInt();
          })) {
        return true;
      }
    }
    return false;
  }

  bool checkIfMergeable(air::ChannelOp chan_a, air::ChannelOp chan_b) {
    // Check which memory space to time-multiplex channels onto.
    if (targetMemorySpaces.empty())
      return false;
    std::vector<air::ChannelPutOp> a_puts =
        getChannelPutOpThroughSymbol(chan_a);
    std::vector<air::ChannelPutOp> b_puts =
        getChannelPutOpThroughSymbol(chan_b);
    std::vector<air::ChannelGetOp> a_gets =
        getChannelGetOpThroughSymbol(chan_a);
    std::vector<air::ChannelGetOp> b_gets =
        getChannelGetOpThroughSymbol(chan_b);
    if (a_puts.size() != b_puts.size())
      return false;
    if (a_gets.size() != b_gets.size())
      return false;
    // Filter out put/get memory space based on aggressive mode option
    if (!hitsMemorySpaceForAggMode(a_puts, a_gets))
      return false;
    if (!hitsMemorySpaceForAggMode(b_puts, b_gets))
      return false;
    for (unsigned i = 0; i < a_puts.size(); i++) {
      auto a_put_loop_nest = getParentLoopNest(a_puts[i].getOperation());
      auto b_put_loop_nest = getParentLoopNest(b_puts[i].getOperation());
      if (a_put_loop_nest.size() != b_put_loop_nest.size())
        return false;
      for (unsigned i = 0; i < a_put_loop_nest.size(); i++)
        if (!areEquivalentControlLoops(a_put_loop_nest[i], b_put_loop_nest[i]))
          return false;
    }
    for (unsigned i = 0; i < a_gets.size(); i++) {
      auto a_get_loop_nest = getParentLoopNest(a_gets[i].getOperation());
      auto b_get_loop_nest = getParentLoopNest(b_gets[i].getOperation());
      if (a_get_loop_nest.size() != b_get_loop_nest.size())
        return false;
      for (unsigned i = 0; i < a_get_loop_nest.size(); i++)
        if (!areEquivalentControlLoops(a_get_loop_nest[i], b_get_loop_nest[i]))
          return false;
    }
    return true;
  }

  std::tuple<bool, std::string>
  checkIfTemporalMergeableByScfForImpl(std::vector<Block *> a_loop_nest,
                                       std::vector<Block *> b_loop_nest) {
    std::tuple<bool, std::string> notMergeable = {false, ""};
    std::tuple<bool, std::string> mergeableToLB = {true, "LB"};
    std::tuple<bool, std::string> mergeableToUB = {true, "UB"};
    if (std::abs((int)a_loop_nest.size() - (int)b_loop_nest.size()) != 1)
      return notMergeable;
    unsigned max_loop_nest_count =
        std::max(a_loop_nest.size(), b_loop_nest.size());
    // Skip over the unequal scf.for loop, and check equality for the rest of
    // the loops first.
    int outermostScfFor = -1;
    for (unsigned i = 0; i < max_loop_nest_count; i++) {
      unsigned scfForCount = 0;
      if ((i < a_loop_nest.size()) &&
          isa<scf::ForOp>(a_loop_nest[i]->getParentOp()))
        scfForCount++;
      if ((i < b_loop_nest.size()) &&
          isa<scf::ForOp>(b_loop_nest[i]->getParentOp()))
        scfForCount++;
      if (scfForCount == 1)
        outermostScfFor = (int)i;
    }
    if (outermostScfFor < 0)
      return notMergeable;
    SmallVector<unsigned> controlLoopIndices;
    for (int i = 0; i < (int)max_loop_nest_count; i++)
      if (i != outermostScfFor)
        controlLoopIndices.push_back(i);
    // TODO: Assuming a_loop_nest is before b_loop_nest. Always true? TODO:
    // formalize using async dep.
    unsigned index = 0;
    if (a_loop_nest.size() < b_loop_nest.size()) {
      for (auto i : controlLoopIndices) {
        if (!areEquivalentControlLoops(a_loop_nest[index++], b_loop_nest[i]))
          return notMergeable;
      }
      // Check if the skipped scf.for loop has LB >= 1. This is a sign of
      // peeling, indicating opportunity of merge by unpeeling into LB.
      auto outerMostScfFor =
          dyn_cast<scf::ForOp>(b_loop_nest[outermostScfFor]->getParentOp());
      assert(outerMostScfFor);
      if (auto constLB = getConstantIntValue(outerMostScfFor.getLowerBound()))
        if (*constLB < 1)
          return notMergeable;
      return mergeableToLB;
    } else {
      for (auto i : controlLoopIndices) {
        if (!areEquivalentControlLoops(a_loop_nest[i], b_loop_nest[index++]))
          return notMergeable;
      }
      // Merge by unpeeling into UB.
      auto outerMostScfFor =
          dyn_cast<scf::ForOp>(a_loop_nest[outermostScfFor]->getParentOp());
      assert(outerMostScfFor);
      return mergeableToUB;
    }
    return mergeableToLB;
  }
  std::tuple<bool, std::string>
  checkIfTemporalMergeableImpl(std::vector<Block *> a_loop_nest,
                               std::vector<Block *> b_loop_nest) {
    std::tuple<bool, std::string> notMergeable = {false, ""};
    std::tuple<bool, std::string> mergeableToLB = {true, "LB"};
    std::tuple<bool, std::string> mergeableToUB = {true, "UB"};
    std::tuple<bool, std::string> mergeableNoForLoop = {true, "NFL"};
    if (std::abs((int)a_loop_nest.size() - (int)b_loop_nest.size()) == 1)
      return checkIfTemporalMergeableByScfForImpl(a_loop_nest, b_loop_nest);
    else if (a_loop_nest.size() != b_loop_nest.size())
      return notMergeable;

    for (unsigned i = 0; i < a_loop_nest.size(); i++) {
      if (!areEquivalentControlLoops(a_loop_nest[i], b_loop_nest[i]))
        return notMergeable;
    }
    return mergeableNoForLoop;
  }
  Value getHierOperandFromHierBlockArgument(BlockArgument arg) {
    if (!arg)
      return nullptr;
    auto hierArgOwner = air::getHierarchyArgOwner(arg);
    if (!hierArgOwner)
      return nullptr;
    for (unsigned i = 0; i < hierArgOwner.getNumKernelOperands(); i++)
      if (hierArgOwner.getKernelArgument(i) == arg)
        return hierArgOwner.getKernelOperand(i);
    return nullptr;
  }
  // Check if two values represent the same memref. TODO: Need async dependency
  // to ensure that the *data* is also the same.
  bool areTheSameMemref(Value a, Value b) {
    if (!isa<MemRefType>(a.getType()))
      return false;
    if (!isa<MemRefType>(b.getType()))
      return false;
    if (a == b)
      return true;
    auto aHierOper =
        getHierOperandFromHierBlockArgument(llvm::dyn_cast<BlockArgument>(a));
    auto bHierOper =
        getHierOperandFromHierBlockArgument(llvm::dyn_cast<BlockArgument>(b));
    if (!(aHierOper && bHierOper))
      return false;
    if (aHierOper == bHierOper)
      return true;
    return false;
  }
  // Check if two ssa value lists are identical.
  bool areTheSameSSAValueLists(SmallVector<Value> a, SmallVector<Value> b) {
    if (a.size() != b.size())
      return false;
    for (unsigned i = 0; i < a.size(); i++) {
      auto constAElem = getConstantIntValue(a[i]);
      auto constBElem = getConstantIntValue(b[i]);
      if (constAElem && constBElem)
        // Unequal constant values
        if (*constAElem != *constBElem)
          return false;
    }
    return true;
  }
  // Check if two channel ops are under identical affine.if condition blocks.
  bool areUnderTheSameAffineIfCond(Operation *a, Operation *b) {
    auto a_loop_nest = getParentLoopNest(a);
    auto b_loop_nest = getParentLoopNest(b);
    affine::AffineIfOp a_aif = nullptr;
    affine::AffineIfOp b_aif = nullptr;
    for (unsigned i = 0; i < a_loop_nest.size(); i++) {
      for (unsigned j = 0; j < b_loop_nest.size(); j++) {
        auto a_parent = a_loop_nest[i]->getParentOp();
        if (!a_parent)
          continue;
        auto b_parent = b_loop_nest[j]->getParentOp();
        if (!b_parent)
          continue;
        a_aif = dyn_cast<affine::AffineIfOp>(a_parent);
        if (!a_aif)
          continue;
        b_aif = dyn_cast<affine::AffineIfOp>(b_parent);
        if (!b_aif)
          continue;
        // Reached innermost affine.if op for both a and b loop nests.
        if (a_aif.getIntegerSet() == b_aif.getIntegerSet())
          return true;
        else
          return false;
      }
    }
    // One of a or b is under affine.if.
    if (a_aif || b_aif)
      return false;
    // Default case when neither a nor b is under affine.if.
    return true;
  }
  // Check of two air.channels are mergeable in time, by fusing into a shared
  // scf.for loop. Returns a tuple of bool of whether mergeable, and string of
  // fusing into for loop lower bound (LB) or upper bound (UB), or fuse with no
  // for loop (NFL).
  std::tuple<bool, std::string>
  checkIfTemporalMergeable(air::ChannelOp chan_a, air::ChannelOp chan_b) {
    std::vector<air::ChannelPutOp> a_puts =
        getChannelPutOpThroughSymbol(chan_a);
    std::vector<air::ChannelPutOp> b_puts =
        getChannelPutOpThroughSymbol(chan_b);
    std::vector<air::ChannelGetOp> a_gets =
        getChannelGetOpThroughSymbol(chan_a);
    std::vector<air::ChannelGetOp> b_gets =
        getChannelGetOpThroughSymbol(chan_b);
    std::tuple<bool, std::string> notMergeable = {false, ""};
    std::tuple<bool, std::string> mergeableToLB = {true, "LB"};
    std::tuple<bool, std::string> mergeableToUB = {true, "UB"};
    std::tuple<bool, std::string> mergeableNoForLoop = {true, "NFL"};
    if (a_puts.size() != b_puts.size())
      return notMergeable;
    if (a_puts.size() != 1)
      return notMergeable;
    if (a_gets.size() != b_gets.size())
      return notMergeable;
    if (a_gets.size() != 1)
      return notMergeable;
    // Check for identical src and dst memrefs, offset, size and stride lists
    Value aMemref = a_puts[0].getMemref();
    SmallVector<Value> aOffsets = a_puts[0].getOffsets();
    SmallVector<Value> aSizes = a_puts[0].getSizes();
    SmallVector<Value> aStrides = a_puts[0].getStrides();
    for (unsigned i = 1; i < a_puts.size(); i++)
      if ((!areTheSameMemref(aMemref, a_puts[i].getMemref())) ||
          (!areTheSameSSAValueLists(aOffsets, a_puts[i].getOffsets())) ||
          (!areTheSameSSAValueLists(aSizes, a_puts[i].getSizes())) ||
          (!areTheSameSSAValueLists(aStrides, a_puts[i].getStrides())))
        return notMergeable; // Inconsistent memory use for all puts
    Value bMemref = b_puts[0].getMemref();
    SmallVector<Value> bOffsets = b_puts[0].getOffsets();
    SmallVector<Value> bSizes = b_puts[0].getSizes();
    SmallVector<Value> bStrides = b_puts[0].getStrides();
    for (unsigned i = 1; i < b_puts.size(); i++)
      if ((!areTheSameMemref(bMemref, b_puts[i].getMemref())) ||
          (!areTheSameSSAValueLists(bOffsets, b_puts[i].getOffsets())) ||
          (!areTheSameSSAValueLists(bSizes, b_puts[i].getSizes())) ||
          (!areTheSameSSAValueLists(bStrides, b_puts[i].getStrides())))
        return notMergeable; // Inconsistent memory use for all puts
    if ((!areTheSameMemref(aMemref, bMemref)))
      return notMergeable;
    aMemref = a_gets[0].getMemref();
    aOffsets = a_gets[0].getOffsets();
    aSizes = a_gets[0].getSizes();
    aStrides = a_gets[0].getStrides();
    for (unsigned i = 1; i < a_gets.size(); i++)
      if ((!areTheSameMemref(aMemref, a_gets[i].getMemref())) ||
          (!areTheSameSSAValueLists(aOffsets, a_gets[i].getOffsets())) ||
          (!areTheSameSSAValueLists(aSizes, a_gets[i].getSizes())) ||
          (!areTheSameSSAValueLists(aStrides, a_gets[i].getStrides())))
        return notMergeable; // Inconsistent memory use for all gets
    bMemref = b_gets[0].getMemref();
    bOffsets = b_gets[0].getOffsets();
    bSizes = b_gets[0].getSizes();
    bStrides = b_gets[0].getStrides();
    for (unsigned i = 1; i < b_gets.size(); i++)
      if ((!areTheSameMemref(bMemref, b_gets[i].getMemref())) ||
          (!areTheSameSSAValueLists(bOffsets, b_gets[i].getOffsets())) ||
          (!areTheSameSSAValueLists(bSizes, b_gets[i].getSizes())) ||
          (!areTheSameSSAValueLists(bStrides, b_gets[i].getStrides())))
        return notMergeable; // Inconsistent memory use for all gets
    if ((!areTheSameMemref(aMemref, bMemref)) ||
        (!areTheSameSSAValueLists(aOffsets, bOffsets)) ||
        (!areTheSameSSAValueLists(aSizes, bSizes)) ||
        (!areTheSameSSAValueLists(aStrides, bStrides)))
      return notMergeable;
    // If destinations of the two channel ops fall into different affine.if
    // conditions, which imply spatial scaling, then they are not fusable in
    // time.
    for (unsigned i = 0; i < a_gets.size(); i++)
      if ((!areUnderTheSameAffineIfCond(a_gets[i], b_gets[i])))
        return notMergeable;
    std::vector<std::tuple<bool, std::string>> putResults;
    for (unsigned i = 0; i < a_puts.size(); i++) {
      auto a_put_loop_nest = getParentLoopNest(a_puts[i].getOperation());
      auto b_put_loop_nest = getParentLoopNest(b_puts[i].getOperation());
      putResults.push_back(
          checkIfTemporalMergeableImpl(a_put_loop_nest, b_put_loop_nest));
    }
    std::vector<std::tuple<bool, std::string>> getResults;
    for (unsigned i = 0; i < a_gets.size(); i++) {
      auto a_get_loop_nest = getParentLoopNest(a_gets[i].getOperation());
      auto b_get_loop_nest = getParentLoopNest(b_gets[i].getOperation());
      getResults.push_back(
          checkIfTemporalMergeableImpl(a_get_loop_nest, b_get_loop_nest));
    }
    bool overallUBMergeable = true;
    bool overallLBMergeable = true;
    bool overallNFLMergeable = true;
    for (auto putRes : putResults) {
      if (!std::get<0>(putRes))
        return notMergeable;
      overallUBMergeable &= (std::get<1>(putRes) == "UB");
      overallLBMergeable &= (std::get<1>(putRes) == "LB");
      overallNFLMergeable &= (std::get<1>(putRes) == "NFL");
    }
    for (auto getRes : getResults) {
      if (!std::get<0>(getRes))
        return notMergeable;
      overallUBMergeable &= (std::get<1>(getRes) == "UB");
      overallLBMergeable &= (std::get<1>(getRes) == "LB");
      overallNFLMergeable &= (std::get<1>(getRes) == "NFL");
    }
    if (overallNFLMergeable)
      return mergeableNoForLoop;
    else if (overallLBMergeable)
      return mergeableToLB;
    else if (overallUBMergeable)
      return mergeableToUB;
    return notMergeable;
  }
  std::vector<Block *> getParentLoopNest(Operation *op) {
    std::vector<Block *> parent_loop_nest;
    Operation *parent = op;
    while (parent) {
      if (auto forOp = dyn_cast<scf::ForOp>(parent))
        parent_loop_nest.push_back(forOp.getBody());
      else if (auto parOp = dyn_cast<scf::ParallelOp>(parent))
        parent_loop_nest.push_back(parOp.getBody());
      else if (auto hierOp = dyn_cast<air::HierarchyInterface>(parent))
        parent_loop_nest.push_back(&hierOp->getRegion(0).front());
      else if (auto aifOp = dyn_cast<affine::AffineIfOp>(parent)) {
        if (aifOp.getThenBlock()->findAncestorOpInBlock(*op))
          parent_loop_nest.push_back(aifOp.getThenBlock());
        else if (aifOp.hasElse() &&
                 aifOp.getElseBlock()->findAncestorOpInBlock(*op))
          parent_loop_nest.push_back(aifOp.getElseBlock());
      }
      parent = parent->getParentOp();
    }
    return parent_loop_nest;
  }
  bool areEquivalentControlLoops(Block *aBlock, Block *bBlock) {
    Operation *a = aBlock->getParentOp();
    Operation *b = bBlock->getParentOp();
    if (!a)
      return false;
    if (!b)
      return false;
    if (isa<scf::ForOp>(a) && isa<scf::ForOp>(b)) {
      auto a_for = dyn_cast<scf::ForOp>(a);
      auto b_for = dyn_cast<scf::ForOp>(b);
      if (a_for == b_for)
        return true;
      std::optional<int64_t> aLbCstOp =
          mlir::getConstantIntValue(a_for.getLowerBound());
      std::optional<int64_t> aUbCstOp =
          mlir::getConstantIntValue(a_for.getUpperBound());
      std::optional<int64_t> aStepCstOp =
          mlir::getConstantIntValue(a_for.getStep());
      std::optional<int64_t> bLbCstOp =
          mlir::getConstantIntValue(b_for.getLowerBound());
      std::optional<int64_t> bUbCstOp =
          mlir::getConstantIntValue(b_for.getUpperBound());
      std::optional<int64_t> bStepCstOp =
          mlir::getConstantIntValue(b_for.getStep());
      if (aLbCstOp && aUbCstOp && aStepCstOp && bLbCstOp && bUbCstOp &&
          bStepCstOp)
        if (*aLbCstOp == *bLbCstOp && *aUbCstOp == *bUbCstOp &&
            *aStepCstOp == *bStepCstOp)
          return true;
    } else if (isa<scf::ParallelOp>(a) && isa<scf::ParallelOp>(b)) {
      auto a_par = dyn_cast<scf::ParallelOp>(a);
      auto b_par = dyn_cast<scf::ParallelOp>(b);
      if (a_par == b_par)
        return true;
      if (a_par.getStep().size() != b_par.getStep().size())
        return false;
      for (unsigned i = 0; i < a_par.getLowerBound().size(); i++) {
        std::optional<int64_t> aLbCstOp =
            mlir::getConstantIntValue(a_par.getLowerBound()[i]);
        std::optional<int64_t> aUbCstOp =
            mlir::getConstantIntValue(a_par.getUpperBound()[i]);
        std::optional<int64_t> aStepCstOp =
            mlir::getConstantIntValue(a_par.getStep()[i]);
        std::optional<int64_t> bLbCstOp =
            mlir::getConstantIntValue(b_par.getLowerBound()[i]);
        std::optional<int64_t> bUbCstOp =
            mlir::getConstantIntValue(b_par.getUpperBound()[i]);
        std::optional<int64_t> bStepCstOp =
            mlir::getConstantIntValue(b_par.getStep()[i]);
        if (aLbCstOp && aUbCstOp && aStepCstOp && bLbCstOp && bUbCstOp &&
            bStepCstOp) {
          if (*aLbCstOp != *bLbCstOp || *aUbCstOp != *bUbCstOp ||
              *aStepCstOp != *bStepCstOp)
            return false;
        } else
          return false;
      }
      return true;
    } else if (isa<air::HierarchyInterface>(a) &&
               isa<air::HierarchyInterface>(b)) {
      if (a == b)
        return true;
      auto aHierSym =
          a->getAttrOfType<StringAttr>(SymbolTable::getSymbolAttrName());
      auto bHierSym =
          b->getAttrOfType<StringAttr>(SymbolTable::getSymbolAttrName());
      if (aHierSym && bHierSym && aHierSym.str() == bHierSym.str())
        return true;
    } else if (isa<affine::AffineIfOp>(a) || isa<affine::AffineIfOp>(b)) {
      if (a == b)
        return false; // Sharing the same affine.if means spatially parallel
                      // ops. Cannot merge by for loop (i.e. in time).
      auto aIf = dyn_cast<affine::AffineIfOp>(a);
      auto bIf = dyn_cast<affine::AffineIfOp>(b);
      if (aBlock == aIf.getThenBlock() && bBlock == bIf.getThenBlock())
        return true;
      if (aIf.hasElse() && bIf.hasElse() && aBlock == aIf.getElseBlock() &&
          bBlock == bIf.getElseBlock())
        return true;
    }
    return false;
  }
  void mergeChannelOps(air::ChannelInterface a, air::ChannelInterface b) {
    // fuse a and b under the same loop nest, if a and b are under different
    // loop nests
    if (a->getParentRegion() == b->getParentRegion())
      return;
    IRMapping remap;
    remapAllParentLoopArgs(remap, a, b);
    OpBuilder builder(a);
    builder.setInsertionPoint(a->getBlock()->getTerminator());
    cloneOpAndOperands(builder, remap, b);
    eraseParentLoopIfEmpty(*b);
  }
  void mergeChannelOpsTemporally(air::ChannelInterface a,
                                 air::ChannelInterface b,
                                 std::string mergeByLBOrUB) {
    scf::ForOp parentForOp = a->getParentOfType<scf::ForOp>();
    if (!parentForOp)
      return;
    while (parentForOp && parentForOp->getParentOfType<scf::ForOp>()) {
      parentForOp = parentForOp->getParentOfType<scf::ForOp>();
    }
    OpBuilder builder(parentForOp);
    if (mergeByLBOrUB == "LB") {
      int originalLB = *getConstantIntValue(parentForOp.getLowerBound());
      assert(originalLB > 0);
      parentForOp->getOpOperand(0).assign(
          builder.create<arith::ConstantIndexOp>(parentForOp->getLoc(),
                                                 originalLB - 1));
    } else if (mergeByLBOrUB == "UB") {
      int originalUB = *getConstantIntValue(parentForOp.getUpperBound());
      parentForOp->getOpOperand(1).assign(
          builder.create<arith::ConstantIndexOp>(parentForOp->getLoc(),
                                                 originalUB + 1));
    } else
      assert(false && "invalid mergeByLBOrUB flag");
    eraseParentLoopIfEmpty(*b);
  }
  void mergeChannels(air::ChannelOp chan_a, air::ChannelOp chan_b) {
    std::vector<air::ChannelPutOp> a_puts =
        getChannelPutOpThroughSymbol(chan_a);
    std::vector<air::ChannelPutOp> b_puts =
        getChannelPutOpThroughSymbol(chan_b);
    std::vector<air::ChannelGetOp> a_gets =
        getChannelGetOpThroughSymbol(chan_a);
    std::vector<air::ChannelGetOp> b_gets =
        getChannelGetOpThroughSymbol(chan_b);
    // Interleave puts and gets
    for (unsigned i = 0; i < a_puts.size(); i++)
      mergeChannelOps(a_puts[i], b_puts[i]);
    for (unsigned i = 0; i < a_gets.size(); i++)
      mergeChannelOps(a_gets[i], b_gets[i]);
  }
  void mergeChannelOpsTemporally(air::ChannelOp chan_a, air::ChannelOp chan_b,
                                 std::string mergeByLBOrUB) {
    std::vector<air::ChannelPutOp> a_puts =
        getChannelPutOpThroughSymbol(chan_a);
    std::vector<air::ChannelPutOp> b_puts =
        getChannelPutOpThroughSymbol(chan_b);
    std::vector<air::ChannelGetOp> a_gets =
        getChannelGetOpThroughSymbol(chan_a);
    std::vector<air::ChannelGetOp> b_gets =
        getChannelGetOpThroughSymbol(chan_b);
    if (!b_puts[0]->getParentOfType<air::HerdOp>()) {
      mergeChannelOpsTemporally(a_puts[0], b_puts[0], mergeByLBOrUB);
    }
    if (!b_gets[0]->getParentOfType<air::HerdOp>()) {
      mergeChannelOpsTemporally(a_gets[0], b_gets[0], mergeByLBOrUB);
    }
  }
  Operation *cloneOpAndOperands(OpBuilder builder, IRMapping remap,
                                Operation *op) {
    SetVector<Operation *> backwardSlice;
    BackwardSliceOptions bsOptions{[&](Operation *o) {
      return !isa<LoopLikeOpInterface>(o) && !isa<air::HierarchyInterface>(o);
    }};
    getBackwardSlice(op, &backwardSlice, bsOptions);
    for (auto b : backwardSlice)
      if (air::isPure(b))
        builder.clone(*b, remap);
    auto new_op = builder.clone(*op, remap);
    return new_op;
  }
  void remapAllParentLoopArgs(IRMapping &remap, Operation *a, Operation *b) {
    auto a_loop_nest = getParentLoopNest(a);
    auto b_loop_nest = getParentLoopNest(b);
    if (a_loop_nest.size() != b_loop_nest.size())
      return;
    for (unsigned i = 0; i < a_loop_nest.size(); i++) {
      if (auto a_for = dyn_cast<scf::ForOp>(a_loop_nest[i]->getParentOp())) {
        if (auto b_for = dyn_cast<scf::ForOp>(b_loop_nest[i]->getParentOp())) {
          for (unsigned j = 0; j < a_for.getBody()->getNumArguments(); j++) {
            remap.map(b_for.getBody()->getArgument(j),
                      a_for.getBody()->getArgument(j));
          }
        }
      }
      if (auto a_par =
              dyn_cast<scf::ParallelOp>(a_loop_nest[i]->getParentOp())) {
        if (auto b_par =
                dyn_cast<scf::ParallelOp>(b_loop_nest[i]->getParentOp())) {
          for (unsigned j = 0; j < a_par.getBody()->getNumArguments(); j++) {
            remap.map(b_par.getBody()->getArgument(j),
                      a_par.getBody()->getArgument(j));
          }
        }
      }
    }
  }
  void eraseParentLoopIfEmpty(Operation &op) {
    auto hasNEvents = [](Block *block, unsigned N) {
      unsigned eventCounter = 0;
      for (auto &o : block->getOperations()) {
        if (isa<scf::YieldOp>(o))
          continue;
        if (isa<air::WaitAllOp>(o))
          continue;
        if (auto execOp = dyn_cast<air::ExecuteOp>(o))
          if (execOp->getNumResults() == 2 &&
              llvm::isa<IndexType>(execOp->getResult(1).getType()))
            continue;
        eventCounter++;
      }
      return eventCounter == N;
    };
    Operation *targetOp = &op;
    for (Operation *parent = &op; !isa<air::HierarchyInterface>(parent);
         parent = parent->getParentOp()) {
      if (!hasNEvents(parent->getBlock(), 1)) {
        targetOp = parent;
        break;
      };
    }
    // Erase target op.
    OpBuilder builder(targetOp);
    SmallVector<Value> depList;
    for (auto operand : targetOp->getOperands()) {
      if (llvm::isa<air::AsyncTokenType>(operand.getType()))
        depList.push_back(operand);
    }
    for (auto res : targetOp->getResults()) {
      auto wa = builder.create<air::WaitAllOp>(
          builder.getUnknownLoc(),
          air::AsyncTokenType::get(builder.getContext()), depList);
      res.replaceAllUsesWith(wa.getAsyncToken());
    }
    targetOp->erase();
  }
};

// Build a set of child ops from the body of one scf.for op, each of which is to
// be hoisted into a new loop.
void identifyTargetOpsInSCFFor(
    func::FuncOp f, scf::ForOp for_op,
    SmallVector<llvm::SetVector<Operation *>> &target_ops_sets) {
  int for_op_token_count = 0;
  for (auto v : for_op->getResults())
    if (isa<air::AsyncTokenType>(v.getType()))
      for_op_token_count++;
  if (for_op_token_count > 1)
    return; // This for op has more than one loop-carried dep token,
            // suggesting pipelining pattern. Will be handelled by
            // -air-unroll-loop-for-pipelining-pattern instead.
  SmallVector<Operation *> candidate_ops;
  for (auto &o : for_op.getBody()->getOperations()) {
    // Get for_op's immediate child op
    if (!isAsyncOp(&o))
      continue; // This pass requires an async IR.

    if (o.getParentOfType<air::HerdOp>())
      continue; // Skip over herd op's body for now. TODO: generalize this.
    if (o.getParentOfType<affine::AffineIfOp>())
      continue; // Skip over if-else bodies for now. TODO: generalize this.
    if (air::isPure(&o))
      continue; // Pure ops do not touch memory, and therefore do not require
                // explicit hoisting.
    if (isa<air::WaitAllOp>(o))
      continue;
    candidate_ops.push_back(&o);
  }
  // Group candidate_ops based on async dependencies.
  for (auto o : candidate_ops) {
    auto it =
        llvm::find_if(target_ops_sets, [&](llvm::SetVector<Operation *> set) {
          return llvm::any_of(
              set, [&](Operation *op) { return areAsyncDependent(op, o); });
        });
    if (it == target_ops_sets.end()) {
      auto newSetVec = llvm::SetVector<Operation *>();
      newSetVec.insert(o);
      target_ops_sets.push_back(newSetVec);
    } else {
      it->insert(o);
    }
  }

  for (auto o : candidate_ops) {
    // Check if any memref.alloc needs to be hoisted.
    SmallVector<Value, 2> operand_memrefs;
    for (auto operand : o->getOperands()) {
      if (!operand)
        continue;
      if (isa<MemRefType>(operand.getType()))
        operand_memrefs.push_back(operand);
    }
    for (auto memref : operand_memrefs) {
      if (!memref)
        continue;
      auto memrefDefOp = memref.getDefiningOp();
      if (!memrefDefOp)
        continue;
      if (for_op->isProperAncestor(memrefDefOp)) {
        if (auto exec = dyn_cast<air::ExecuteOp>(memrefDefOp))
          memrefDefOp = &exec.getChildOps().front();
        memrefDefOp->setAttr(
            "hoist_alloc",
            mlir::BoolAttr::get(memrefDefOp->getContext(), true));
      }
    }
  }
}

struct IsolateAsyncDmaLoopNestInSCFForPattern
    : public OpRewritePattern<scf::ForOp> {
  using OpRewritePattern<scf::ForOp>::OpRewritePattern;

  LogicalResult matchAndRewrite(scf::ForOp for_op,
                                PatternRewriter &rewriter) const override {

    auto f = for_op->getParentOfType<func::FuncOp>();
    if (!f)
      return failure();

    // Identify target child ops for hoisting.
    SmallVector<llvm::SetVector<Operation *>> target_ops_sets;

    identifyTargetOpsInSCFFor(f, for_op, target_ops_sets);
    if (target_ops_sets.empty())
      return failure();
    if (target_ops_sets.size() < 2)
      return failure();

    // If necessary, hoist allocs out of the loops, too.
    RewritePatternSet patterns(f.getContext());
    patterns.insert<HoistMemallocInForPattern>(f.getContext(), false);
    (void)applyPatternsAndFoldGreedily(f, std::move(patterns));

    // Hoist ops out of each scf.for.
    for (auto set : target_ops_sets) {
      auto newForOp =
          hoistTargetOpsToNewSCFFor(rewriter, for_op, set.takeVector());
      if (!newForOp)
        continue;
      // Redo async dependency tracing.
      air::dependencyTracer depTracer;
      depTracer.traceDependencyFromScfForOp(newForOp);
    }

    return success();
  }

private:
};

// A pass which hoists dma ops out of shared for loops, into perfectly nested
// loops.
class AIRIsolateAsyncDmaLoopNests
    : public xilinx::air::impl::AIRIsolateAsyncDmaLoopNestsBase<
          AIRIsolateAsyncDmaLoopNests> {

public:
  AIRIsolateAsyncDmaLoopNests() = default;
  AIRIsolateAsyncDmaLoopNests(const AIRIsolateAsyncDmaLoopNests &pass) {}

  void getDependentDialects(::mlir::DialectRegistry &registry) const override {
    registry.insert<scf::SCFDialect, air::airDialect>();
  }

  void runOnOperation() override {
    auto module = getOperation();

    SmallVector<func::FuncOp, 4> funcOps;
    module.walk([&](func::FuncOp op) { funcOps.push_back(op); });

    for (auto f : funcOps) {
      SmallVector<Operation *> forOps;
      module.walk([&](scf::ForOp op) { forOps.push_back(op); });

      RewritePatternSet patterns(f.getContext());
      patterns.insert<IsolateAsyncDmaLoopNestInSCFForPattern>(f.getContext());
      (void)applyOpPatternsAndFold(forOps, std::move(patterns));

      // Post processing, hoisting air.herd ops out of perfectly nested scf.for
      // loop.
      RewritePatternSet patterns_1(f.getContext());
<<<<<<< HEAD
      patterns_1
          .insert<HoistAIRHerdInForPattern, HoistAIRChannelInAccumPattern>(
              f.getContext(), false);
      air::LaunchOp::getCanonicalizationPatterns(patterns_1, f.getContext());
      air::SegmentOp::getCanonicalizationPatterns(patterns_1, f.getContext());
      air::HerdOp::getCanonicalizationPatterns(patterns_1, f.getContext());
      air::WaitAllOp::getCanonicalizationPatterns(patterns_1, f.getContext());
=======
      patterns_1.insert<HoistAIRHerdInForPattern>(f.getContext(), false);
>>>>>>> e85f7e35
      (void)applyPatternsAndFoldGreedily(f, std::move(patterns_1));
    }
  }

private:
};

// A pattern which attempts to shrink the memref sizes, based on the access
// patterns of all its uses.
struct ShrinkMemrefSizesByAccessPattern
    : public OpRewritePattern<memref::AllocOp> {
  using OpRewritePattern<memref::AllocOp>::OpRewritePattern;

  LogicalResult matchAndRewrite(memref::AllocOp alloc,
                                PatternRewriter &rewriter) const override {

    // Get memref.
    Value memref = alloc.getMemref();
    if (auto exec = dyn_cast<air::ExecuteOp>(alloc->getParentOp()))
      memref = exec->getResult(1);

    if (alloc->hasAttr("shrinkage"))
      return failure();

    // Get dealloc.
    memref::DeallocOp dealloc;
    // Get channel op users.
    SmallVector<air::ChannelGetOp> gets;
    SmallVector<air::ChannelPutOp> puts;
    SmallVector<Operation *> users;
    if (getAllChanUsers(memref, users, dealloc, rewriter).failed())
      return failure();

    // Analyze data access pattern.
    SmallVector<int64_t> overall_access_bounds =
        air::getDataAccessShapeFromMemcpyOp(memref, users);
    auto memref_shape = getTensorShape(memref.getType());

    bool shrinkMemref = false;
    bool boundsAreAllOnes = true;
    for (unsigned i = 0; i < memref_shape.size(); i++) {
      if (overall_access_bounds[i] != 1)
        boundsAreAllOnes = false;
      if (overall_access_bounds[i] < memref_shape[i])
        shrinkMemref = true;
    }
    if (boundsAreAllOnes)
      return failure(); // Memref access pattern analysis failed
    if (shrinkMemref) {
      // Shrink access patterns to memref.
      for (auto user : users) {
        auto chanOp = dyn_cast<air::ChannelInterface>(user);
        if (!chanOp)
          continue;
        if (updateAccessPatternAfterShrinkage(chanOp, memref_shape,
                                              overall_access_bounds, rewriter)
                .failed()) {
          alloc->setAttr("shrinkage", rewriter.getBoolAttr(false));
          return failure();
        }
      }
      for (auto user : users) {
        // Update access patterns to shrunk memref from memref.subview.
        auto subViewOp = dyn_cast<memref::SubViewOp>(user);
        if (!subViewOp)
          continue;
        if (updateAccessPatternAfterShrinkage(subViewOp, users,
                                              overall_access_bounds, rewriter)
                .failed()) {
          alloc->setAttr("shrinkage", rewriter.getBoolAttr(false));
          return failure();
        }
      }
      for (auto user : users) {
        // Update access patterns to shrunk memref from
        // vector.transfer_read/write.
        auto transReadOp = dyn_cast<vector::TransferReadOp>(user);
        auto transWriteOp = dyn_cast<vector::TransferWriteOp>(user);
        if (transReadOp) {
          if (updateAccessPatternAfterShrinkage(transReadOp, rewriter)
                  .failed()) {
            alloc->setAttr("shrinkage", rewriter.getBoolAttr(false));
            return failure();
          }
        } else if (transWriteOp) {
          if (updateAccessPatternAfterShrinkage(transWriteOp, rewriter)
                  .failed()) {
            alloc->setAttr("shrinkage", rewriter.getBoolAttr(false));
            return failure();
          }
        }
      }

      // Replace memref alloc op;
      Type elemType = llvm::cast<MemRefType>(memref.getType()).getElementType();
      Attribute memorySpace =
          llvm::cast<MemRefType>(memref.getType()).getMemorySpace();
      auto newMemrefType = MemRefType::get(overall_access_bounds, elemType,
                                           nullptr, memorySpace);
      if (auto execOp = dyn_cast<air::ExecuteOp>(alloc->getParentOp())) {
        rewriter.setInsertionPoint(execOp);
        auto newExecOp = rewriter.create<air::ExecuteOp>(
            execOp->getLoc(), air::AsyncTokenType::get(rewriter.getContext()),
            newMemrefType, execOp.getAsyncDependencies());
        Block *async_exec_bb = rewriter.createBlock(&newExecOp.getRegion());
        rewriter.setInsertionPointToStart(async_exec_bb);
        auto newAlloc =
            rewriter.create<memref::AllocOp>(alloc->getLoc(), newMemrefType);
        newAlloc->setAttr("shrinkage", rewriter.getBoolAttr(true));
        rewriter.create<air::ExecuteTerminatorOp>(rewriter.getUnknownLoc(),
                                                  newAlloc.getResult());
        for (unsigned i = 0; i < execOp->getNumResults(); i++)
          execOp->getResult(i).replaceAllUsesWith(newExecOp->getResult(i));
        // For air hierarchy ops, also update the argument type
        for (auto res : newExecOp->getResults())
          for (auto user : res.getUsers()) {
            if (!isa<air::HerdOp>(user))
              continue;
            auto herdOp = dyn_cast<air::HerdOp>(user);
            updateHerdArgumentTypes(herdOp);
          }
        rewriter.eraseOp(execOp);

      } else {
        rewriter.setInsertionPoint(alloc);
        auto newAlloc =
            rewriter.create<memref::AllocOp>(alloc->getLoc(), newMemrefType);
        newAlloc->setAttr("shrinkage", rewriter.getBoolAttr(true));
        alloc.getResult().replaceAllUsesWith(newAlloc.getResult());
        rewriter.eraseOp(alloc);
      }
      return success();
    }

    return failure();
  }

private:
  template <typename T>
  void push_back_if_unique(SmallVector<T> &vec, T entry) const {
    if (std::find(vec.begin(), vec.end(), entry) == vec.end()) {
      vec.push_back(entry);
    }
  }

  LogicalResult getAllChanUsers(Value memref, SmallVector<Operation *> &users,
                                memref::DeallocOp &dealloc,
                                OpBuilder &builder) const {
    for (auto user : memref.getUsers()) {
      if (auto da = dyn_cast<memref::DeallocOp>(user))
        dealloc = da;
      else if (isa<air::ChannelInterface>(user))
        users.push_back(user);
      else if (isa<memref::SubViewOp>(user))
        users.push_back(user);
      else if (isa<mlir::vector::TransferReadOp>(user))
        users.push_back(user);
      else if (isa<mlir::vector::TransferWriteOp>(user))
        users.push_back(user);
      else if (auto herdOp = dyn_cast<air::HerdOp>(user)) {
        for (unsigned i = 0; i < herdOp.getNumKernelOperands(); i++) {
          if (herdOp.getKernelOperand(i) == memref) {
            auto memrefInHerd = herdOp.getKernelArgument(i);
            if (getAllChanUsers(memrefInHerd, users, dealloc, builder).failed())
              return failure();
          }
        }
      } else
        return failure(); // NYI.
    }
    if (users.empty())
      return failure();
    return success();
  }

  // Update herd argument types based on herd operand types
  void updateHerdArgumentTypes(air::HerdOp herdOp) const {
    for (unsigned i = 0; i < herdOp.getNumKernelOperands(); i++) {
      if (herdOp.getKernelArgument(i).getType() ==
          herdOp.getKernelOperand(i).getType())
        continue;
      auto oldArg = herdOp.getKernelArgument(i);
      auto newArg = herdOp.getBody().front().insertArgument(
          herdOp.getNumDims() * 2 + i, herdOp.getKernelOperand(i).getType(),
          herdOp->getLoc());
      for (auto &oldArgUse : oldArg.getUses())
        oldArgUse.assign(newArg);
      oldArg.replaceAllUsesWith(newArg);
      herdOp.getBody().front().eraseArgument(herdOp.getNumDims() * 2 + i + 1);
    }
  }

  // Update access patterns to shrunk memref from air.channel puts and gets.
  LogicalResult
  updateAccessPatternAfterShrinkage(air::ChannelInterface chanOp,
                                    SmallVector<int> memref_shape,
                                    SmallVector<int64_t> overall_access_bounds,
                                    PatternRewriter &rewriter) const {
    rewriter.setInsertionPoint(chanOp);
    // Update offsets.
    auto new_offsets = getUpdatedOffsetsAfterShrinkage(
        memref_shape, overall_access_bounds, chanOp.getOffsets());
    int offsetListIdxOffset =
        dyn_cast<air::AsyncOpInterface>(chanOp.getOperation())
            .getAsyncDependencies()
            .size() +
        chanOp.getIndices().size() + 1;
    for (unsigned i = offsetListIdxOffset;
         i < offsetListIdxOffset + chanOp.getOffsets().size(); i++) {
      if (new_offsets[i - offsetListIdxOffset] < 0)
        continue;
      chanOp->getOpOperand(i).assign(rewriter.create<arith::ConstantIndexOp>(
          chanOp->getLoc(), new_offsets[i - offsetListIdxOffset]));
    }
    // Update strides.
    auto new_strides = getUpdatedStridesAfterShrinkage(
        memref_shape, overall_access_bounds, chanOp.getStrides());
    int strideListIdxOffset = offsetListIdxOffset + chanOp.getOffsets().size() +
                              chanOp.getSizes().size();
    for (unsigned i = strideListIdxOffset;
         i < strideListIdxOffset + chanOp.getStrides().size(); i++) {
      chanOp->getOpOperand(i).assign(rewriter.create<arith::ConstantIndexOp>(
          chanOp->getLoc(), new_strides[i - strideListIdxOffset]));
    }
    return success();
  }

  // Update access patterns to shrunk memref from memref.subview.
  LogicalResult
  updateAccessPatternAfterShrinkage(memref::SubViewOp subViewOp,
                                    SmallVector<Operation *> &users,
                                    SmallVector<int64_t> overall_access_bounds,
                                    PatternRewriter &rewriter) const {
    rewriter.setInsertionPoint(subViewOp);
    auto subview_sizes = subViewOp.getSizes().begin();
    auto subview_strides = subViewOp.getStrides().begin();
    auto subview_offsets = subViewOp.getOffsets().begin();
    auto static_sizes = subViewOp.getStaticSizes();
    auto static_strides = subViewOp.getStaticStrides();
    auto static_offsets = subViewOp.getStaticOffsets();
    // Get MemRefType after shrinkage.
    Type elemType = llvm::cast<MemRefType>(subViewOp.getSource().getType())
                        .getElementType();
    Attribute memorySpace =
        llvm::cast<MemRefType>(subViewOp.getSource().getType())
            .getMemorySpace();
    auto shrunkMemrefType =
        MemRefType::get(overall_access_bounds, elemType, nullptr, memorySpace);
    MemRefType inferredSubViewOutputTy =
        llvm::cast<MemRefType>(memref::SubViewOp::inferRankReducedResultType(
            subViewOp.getType().getShape(), shrunkMemrefType,
            subViewOp.getStaticOffsets(), subViewOp.getStaticSizes(),
            subViewOp.getStaticStrides()));
    // Case 1: static size mismatches the shrunk shape.
    for (unsigned i = 0; i < static_sizes.size(); i++) {
      if (static_sizes[i] < 0) {
        if (*getConstantIntValue(*subview_sizes++) !=
            overall_access_bounds[i]) {
          subViewOp.getResult().setType(inferredSubViewOutputTy);
          if (static_offsets[i] >= 0)
            continue;
          if (auto updatedOffset =
                  getUpdatedOffsetAfterShrinkage(*subview_offsets, rewriter))
            subViewOp->replaceUsesOfWith(*subview_offsets++, updatedOffset);
        }
      } else {
        if (static_sizes[i] != overall_access_bounds[i]) {
          subViewOp.getResult().setType(inferredSubViewOutputTy);
          if (static_offsets[i] >= 0)
            continue;
          if (auto updatedOffset =
                  getUpdatedOffsetAfterShrinkage(*subview_offsets, rewriter))
            subViewOp->replaceUsesOfWith(*subview_offsets++, updatedOffset);
        }
      }
    }
    // Case 2: static strides aren't ones.
    subview_offsets = subViewOp.getOffsets().begin();
    static_offsets = subViewOp.getStaticOffsets();
    for (unsigned i = 0; i < static_strides.size(); i++) {
      if (static_strides[i] < 0) {
        if (*getConstantIntValue(*subview_strides++) != 1) {
          subViewOp.getResult().setType(inferredSubViewOutputTy);
          if (static_offsets[i] >= 0)
            continue;
          if (auto updatedOffset =
                  getUpdatedOffsetAfterShrinkage(*subview_offsets, rewriter))
            subViewOp->replaceUsesOfWith(*subview_offsets++, updatedOffset);
        }
      } else {
        if (static_strides[i] != 1) {
          subViewOp.getResult().setType(inferredSubViewOutputTy);
          if (static_offsets[i] >= 0)
            continue;
          if (auto updatedOffset =
                  getUpdatedOffsetAfterShrinkage(*subview_offsets, rewriter))
            subViewOp->replaceUsesOfWith(*subview_offsets++, updatedOffset);
        }
      }
    }
    // Case 3: offset at dimension where output stride accesses beyond memref
    // volume.
    subview_offsets = subViewOp.getOffsets().begin();
    static_offsets = subViewOp.getStaticOffsets();
    auto outputStrides =
        llvm::cast<StridedLayoutAttr>(inferredSubViewOutputTy.getLayout())
            .getStrides();
    auto memrefVolume = air::getTensorVolume(inferredSubViewOutputTy);
    for (unsigned i = 0; i < outputStrides.size(); i++) {
      if (outputStrides[i] >= (int)memrefVolume) {
        subViewOp.getResult().setType(inferredSubViewOutputTy);
        if (static_offsets[i] >= 0)
          continue;
        if (auto updatedOffset =
                getUpdatedOffsetAfterShrinkage(*subview_offsets, rewriter))
          subViewOp->replaceUsesOfWith(*subview_offsets++, updatedOffset);
      }
    }

    // Case 4: offset are directly or indirectly herd induction variables.
    subview_offsets = subViewOp.getOffsets().begin();
    for (unsigned i = 0; i < static_offsets.size(); i++) {
      if (static_offsets[i] >= 0)
        continue;
      if (getConstantIntValue(*subview_offsets))
        continue;
      // SSA offset.
      bool offsetIsHerdIndVar = false;
      if (getHerdArgOwner(*subview_offsets))
        offsetIsHerdIndVar = true;
      if (!(*subview_offsets).getDefiningOp())
        continue;
      if (auto exec_to_herd_iv =
              dyn_cast<air::ExecuteOp>((*subview_offsets).getDefiningOp())) {
        SetVector<Value> opers;
        getUsedValuesDefinedAbove(exec_to_herd_iv.getRegion(), opers);
        if (llvm::any_of(opers,
                         [](Value oper) { return getHerdArgOwner(oper); }))
          offsetIsHerdIndVar = true;
      }
      if (offsetIsHerdIndVar)
        if (auto updatedOffset =
                getUpdatedOffsetAfterShrinkage(*subview_offsets, rewriter))
          subViewOp->replaceUsesOfWith(*subview_offsets, updatedOffset);
      subview_offsets++;
    }

    // Drop memref.subview, if it isn't doing anything useful.
    auto allOffsetsAreZeros = [&]() {
      subview_offsets = subViewOp.getOffsets().begin();
      static_offsets = subViewOp.getStaticOffsets();
      for (unsigned i = 0; i < static_offsets.size(); i++) {
        if (static_offsets[i] > 0)
          return false;
        else if (static_offsets[i] == 0)
          continue;
        if (!getConstantIntValue(*subview_offsets)) {
          if (!(*subview_offsets).getDefiningOp())
            return false;
          if (auto exec = dyn_cast<air::ExecuteOp>(
                  (*subview_offsets).getDefiningOp())) {
            SetVector<Value> opers;
            getUsedValuesDefinedAbove(exec.getRegion(), opers);
            if (llvm::any_of(opers, [](Value oper) {
                  return !getConstantIntValue(oper);
                }))
              return false;
            if (llvm::any_of(opers, [](Value oper) {
                  return *getConstantIntValue(oper) != 0;
                }))
              return false;
          } else
            return false;
        } else if (*getConstantIntValue(*subview_offsets) != 0)
          return false;
        subview_offsets++;
      }
      return true;
    };
    auto allStridesAreOnes = [&]() {
      subview_strides = subViewOp.getStrides().begin();
      for (unsigned i = 0; i < static_strides.size(); i++) {
        if (static_strides[i] > 0 && static_strides[i] != 1)
          return false;
        else if (static_strides[i] < 0) {
          if (!getConstantIntValue(*subview_strides))
            return false;
          if (*getConstantIntValue(*subview_strides++) != 1)
            return false;
        }
      }
      return true;
    };
    auto memrefVolumeUnchanged = [&]() {
      int subviewVolume = 1;
      for (auto s : static_sizes)
        subviewVolume *= s;
      return subviewVolume ==
             (int)air::getTensorVolume(subViewOp.getResult().getType());
    };

    if (allOffsetsAreZeros() && allStridesAreOnes() &&
        memrefVolumeUnchanged()) {
      subViewOp.getResult().replaceAllUsesWith(subViewOp.getSource());
      for (auto newUser : subViewOp.getSource().getUsers())
        push_back_if_unique<Operation *>(users, newUser);
      rewriter.eraseOp(subViewOp);
    }
    return success();
  }

  // Update access patterns to shrunk memref from vector.transfer_read/write.
  LogicalResult
  updateAccessPatternAfterShrinkage(vector::TransferReadOp transReadOp,
                                    PatternRewriter &rewriter) const {
    for (auto index : transReadOp.getIndices())
      if (auto updatedOffset = getUpdatedOffsetAfterShrinkage(index, rewriter))
        transReadOp->replaceUsesOfWith(index, updatedOffset);
    return success();
  }
  LogicalResult
  updateAccessPatternAfterShrinkage(vector::TransferWriteOp transWriteOp,
                                    PatternRewriter &rewriter) const {
    for (auto index : transWriteOp.getIndices())
      if (auto updatedOffset = getUpdatedOffsetAfterShrinkage(index, rewriter))
        transWriteOp->replaceUsesOfWith(index, updatedOffset);
    return success();
  }

  // Update access patterns to shrunk memref implementation.
  Value getUpdatedOffsetAfterShrinkage(Value index,
                                       PatternRewriter &rewriter) const {
    if (!index)
      return nullptr;
    if (getConstantIntValue(index))
      return nullptr;
    if (index.getDefiningOp()) {
      if (auto execOp = dyn_cast<air::ExecuteOp>(index.getDefiningOp())) {
        SetVector<Value> opers;
        getUsedValuesDefinedAbove(execOp.getRegion(), opers);
        for (auto oper : opers) {
          auto herdOp = air::getHerdArgOwner(oper);
          if (!herdOp)
            continue;
          rewriter.setInsertionPointToStart(&herdOp.getBody().front());
          Value constZero = rewriter.create<arith::ConstantIndexOp>(
              rewriter.getUnknownLoc(), 0);
          replaceAllUsesInRegionWith(oper, constZero, execOp.getRegion());
        }
      }
    } else if (auto herdOp = air::getHerdArgOwner(index)) {
      rewriter.setInsertionPointToStart(&herdOp.getBody().front());
      return rewriter.create<arith::ConstantIndexOp>(rewriter.getUnknownLoc(),
                                                     0);
    }
    return nullptr;
  }
};

// Get all users to the async op's async token, with type T.
template <typename T>
SmallVector<T> getTokenUsersOfType(air::AsyncOpInterface asyncOp) {
  SmallVector<T> tokenUsers;
  Value token = asyncOp.getAsyncToken();
  for (auto token_user : token.getUsers()) {
    if (auto token_user_of_type = dyn_cast<T>(token_user))
      tokenUsers.push_back(token_user_of_type);
    else if (auto token_user_wait_all = dyn_cast<air::WaitAllOp>(token_user))
      for (auto wa_user : token_user_wait_all.getAsyncToken().getUsers())
        if (auto token_user_of_type = dyn_cast<T>(wa_user))
          tokenUsers.push_back(token_user_of_type);
  }
  return tokenUsers;
}

struct AIRSegmentLoopFusionPattern : public OpRewritePattern<air::SegmentOp> {
  using OpRewritePattern<air::SegmentOp>::OpRewritePattern;

  AIRSegmentLoopFusionPattern(MLIRContext *ctx) : OpRewritePattern(ctx) {}

  LogicalResult matchAndRewrite(air::SegmentOp op,
                                PatternRewriter &rewriter) const override {
    auto loc = op->getLoc();
    // Get memref.alloc ops.
    SmallVector<air::ExecuteOp> memalloc_execs;
    SmallVector<air::ExecuteOp> memdealloc_execs;
    // Map from air.execute op containing alloc to air.execute op containing
    // dealloc.
    std::vector<std::pair<air::ExecuteOp, air::ExecuteOp>> alloc_dealloc_execs;
    for (auto execOp : op.getOps<air::ExecuteOp>()) {
      if (llvm::none_of(execOp.getChildOps(), [](Operation &child_op) {
            return isa<memref::AllocOp>(child_op);
          }))
        continue;
      SmallVector<Value> memrefs;
      for (auto res : execOp->getResults())
        if (isa<MemRefType>(res.getType()))
          memrefs.push_back(res);
      // Skip over any memref results used by other than air.channel.put/get ops
      // in loops.
      if (llvm::any_of(memrefs, [](Value v) {
            return llvm::any_of(v.getUsers(), [](Operation *user) {
              return isa<air::ChannelInterface>(user) &&
                     !isa<scf::ForOp>(user->getParentOp());
            });
          }))
        continue;
      alloc_dealloc_execs.push_back(std::make_pair(execOp, nullptr));
    }
    for (auto execOp : op.getOps<air::ExecuteOp>()) {
      if (llvm::none_of(execOp.getChildOps(), [](Operation &child_op) {
            return isa<memref::DeallocOp>(child_op);
          }))
        continue;
      auto dealloc = dyn_cast<memref::DeallocOp>(execOp.getChildOps().front());
      for (auto &pair : alloc_dealloc_execs) {
        if (dealloc.getMemref() == pair.first.getResult(1)) {
          pair.second = execOp;
        }
      }
    }
    // Get roots to perfectly nested scf.for loops.
    SmallVector<scf::ForOp> perfectlyNestedForBands;
    for (auto forOp : op.getOps<scf::ForOp>()) {
      // Conditions for candicate scf.for op for fusion: (1) has at most 1
      // unique channels operating in the block, (2) is either perfectly nested,
      // or contains only channel ops, (3) is static for loop.
      if (getNumUniqueChannelsInBlock(forOp.getBody()) <= 1 &&
          hasNImpureOps(
              forOp.getBody(),
              std::max(getNumChannelPutsGetsInBlock(forOp.getBody()), 1)) &&
          air::getStaticScfForTripCountAsInt(forOp))
        perfectlyNestedForBands.push_back(forOp);
    }
    if (perfectlyNestedForBands.empty())
      return failure();
    if (alloc_dealloc_execs.empty())
      return failure();

    // From the loop bands, get fusable scf.for for loop bands.
    SmallVector<scf::ForOp> equalIterationForOps;
    equalIterationForOps.push_back(perfectlyNestedForBands[0]);
    int lb = *getConstantIntValue(perfectlyNestedForBands[0].getLowerBound());
    int ub = *getConstantIntValue(perfectlyNestedForBands[0].getUpperBound());
    int step = *getConstantIntValue(perfectlyNestedForBands[0].getStep());
    for (unsigned i = 1; i < perfectlyNestedForBands.size(); i++) {
      int band_step =
          *getConstantIntValue(perfectlyNestedForBands[i].getStep());
      int band_lb =
          *getConstantIntValue(perfectlyNestedForBands[i].getLowerBound());
      int band_ub =
          *getConstantIntValue(perfectlyNestedForBands[i].getUpperBound());
      if (band_lb == lb && band_ub == ub && band_step == step) {
        equalIterationForOps.push_back(perfectlyNestedForBands[i]);
      } else if (band_lb == lb && band_ub == ub &&
                 llvm::mod(std::max(band_step, step),
                           std::min(band_step, step)) == 0) {
        // If scf.for loops are not identical, but tilable to having identical
        // roots.
        if (simpleScfForLoopTiling(perfectlyNestedForBands[i], step, band_step))
          equalIterationForOps.push_back(perfectlyNestedForBands[i]);
      }
    }
    if (equalIterationForOps.empty())
      return failure();

    // Folding memref.alloc / dealloc ops into fused loop.
    SmallVector<scf::ForOp> fusableForOps;
    for (auto forOp : equalIterationForOps) {
      for (auto ia : forOp.getInitArgs()) {
        auto iaDefOp = ia.getDefiningOp();
        if (!iaDefOp)
          continue;
        if (llvm::any_of(
                alloc_dealloc_execs,
                [&](std::pair<air::ExecuteOp, air::ExecuteOp> exec_pair) {
                  return isAsyncDependent(exec_pair.first, iaDefOp);
                }))
          fusableForOps.push_back(forOp);
      }
    }
    if (fusableForOps.empty())
      return failure();

    rewriter.setInsertionPoint(equalIterationForOps.back());
    auto new_loop_op_init_arg =
        rewriter
            .create<air::WaitAllOp>(
                loc, air::AsyncTokenType::get(rewriter.getContext()),
                SmallVector<Value>{})
            .getAsyncToken();
    scf::ForOp new_loop_op = rewriter.create<scf::ForOp>(
        rewriter.getUnknownLoc(), perfectlyNestedForBands[0].getLowerBound(),
        perfectlyNestedForBands[0].getUpperBound(),
        perfectlyNestedForBands[0].getStep(),
        SmallVector<Value>{new_loop_op_init_arg});
    SmallVector<air::ExecuteOp> erase_keys;
    IRMapping remap;
    for (auto execOpPair : alloc_dealloc_execs) {
      bool canMove = false;
      air::ExecuteOp alloc_exec = execOpPair.first;
      auto token_users = getTokenUsersOfType<scf::ForOp>(alloc_exec);
      for (auto token_user : token_users)
        if (llvm::any_of(equalIterationForOps, [&](scf::ForOp fusableForOp) {
              return fusableForOp == token_user;
            }))
          canMove = true;
      if (canMove) {
        rewriter.setInsertionPointToEnd(new_loop_op.getBody());
        auto new_alloc_exec = rewriter.clone(*alloc_exec, remap);
        clearAsyncDependenciesOfAsyncOp(
            dyn_cast<air::AsyncOpInterface>(new_alloc_exec));
        for (unsigned i = 0; i < new_alloc_exec->getNumResults(); i++)
          remap.map(alloc_exec->getResult(i), new_alloc_exec->getResult(i));
      } else
        erase_keys.push_back(alloc_exec);
    }
    for (auto e : erase_keys)
      for (unsigned i = 0; i < alloc_dealloc_execs.size(); i++)
        if (e == alloc_dealloc_execs[i].first)
          alloc_dealloc_execs.erase(alloc_dealloc_execs.begin() + i);

    // Loop fusion.
    for (auto forOp : fusableForOps) {
      remap.map(forOp.getInductionVar(), new_loop_op.getInductionVar());
      for (unsigned i = 0; i < forOp.getRegionIterArgs().size(); i++)
        remap.map(forOp.getRegionIterArgs()[i],
                  remap.lookupOrDefault(
                      forOp.getOperand(i + forOp.getNumControlOperands())));
      rewriter.setInsertionPointToEnd(new_loop_op.getBody());
      for (auto &child_op : forOp.getBody()->getOperations())
        if (!child_op.mightHaveTrait<OpTrait::IsTerminator>())
          rewriter.clone(child_op, remap);
    }

    // Fuse dealloc ops.
    for (auto execOpPair : alloc_dealloc_execs) {
      air::ExecuteOp dealloc_exec = execOpPair.second;
      clearAsyncDependenciesOfAsyncOp(dealloc_exec);
      rewriter.setInsertionPointToEnd(new_loop_op.getBody());
      rewriter.clone(*dealloc_exec, remap);
    }

    // Scf.yield op.
    rewriter.setInsertionPointToEnd(new_loop_op.getBody());
    SmallVector<Value> yield_dep_list;
    for (auto &child_op : new_loop_op.getBody()->getOperations()) {
      if (!child_op.getResults().empty()) {
        if (isa<air::AsyncTokenType>(child_op.getResult(0).getType()) &&
            child_op.getResult(0).getUsers().empty()) {
          yield_dep_list.push_back(child_op.getResult(0));
        }
      }
    }
    auto wa_op = rewriter.create<air::WaitAllOp>(
        loc, air::AsyncTokenType::get(rewriter.getContext()), yield_dep_list);
    rewriter.create<scf::YieldOp>(loc, wa_op.getAsyncToken());

    // Erase original scf.for ops.
    for (auto forOp : fusableForOps) {
      assert(forOp.getNumResults() == new_loop_op.getNumResults() &&
             "Fused loop has different number of results as original");
      for (unsigned i = 0; i < forOp.getNumResults(); i++) {
        forOp.getResult(i).replaceAllUsesWith(new_loop_op.getResult(i));
      }
      forOp->erase();
    }

    // Map from channel.put (or any parent scf.for op) to dependent channel.get.
    std::vector<Operation *> put_parents;
    std::map<Operation *, Operation *> put_get_mapping;
    new_loop_op.walk([&](air::ChannelPutOp putOp) {
      air::ChannelGetOp getOp = nullptr;
      for (auto user : putOp.getMemref().getUsers())
        if (auto get_user = dyn_cast<air::ChannelGetOp>(user))
          getOp = get_user;
      Operation *put_parent = putOp;
      while (put_parent->getParentOp() != new_loop_op) {
        put_parent = put_parent->getParentOp();
      }
      Operation *get_parent = getOp;
      if (!get_parent) {
        putOp->emitOpError(
            "is producing data for memref in the fused scf.for loop, but no "
            "consumer is found for this data within the fused loop. This "
            "likely indicates a failure in the compiler pass.");
        return;
      }
      while (get_parent->getParentOp() != new_loop_op) {
        get_parent = get_parent->getParentOp();
      }
      put_get_mapping[put_parent] = get_parent;
      put_parents.push_back(put_parent);
    });
    for (auto put_parent : put_parents) {
      auto get_parent = put_get_mapping[put_parent];
      if (put_parent == get_parent)
        continue;
      if (put_parent->isBeforeInBlock(get_parent))
        put_parent->moveAfter(get_parent);
      Value get_parent_token = nullptr;
      for (auto res : get_parent->getResults())
        if (isa<AsyncTokenType>(res.getType()))
          get_parent_token = res;
      for (unsigned i = 0; i < put_parent->getNumOperands(); i++)
        if (get_parent_token &&
            isa<AsyncTokenType>(put_parent->getOperand(i).getType())) {
          put_parent->getOpOperand(i).assign(get_parent_token);
        }
    }

    // Erase allocs/deallocs
    for (auto execOpPair : alloc_dealloc_execs) {
      auto alloc = execOpPair.first;
      replaceAsyncOpWithWaitAll(rewriter, alloc);
      alloc->erase();
      auto dealloc = execOpPair.second;
      replaceAsyncOpWithWaitAll(rewriter, dealloc);
      dealloc->erase();
    }

    return success();
  }

private:
  // Get the number of air.channel.puts/gets in block.
  int getNumChannelPutsGetsInBlock(Block *block) const {
    int count = 0;
    for (auto &o : block->getOperations())
      if (auto chanOp = dyn_cast<air::ChannelInterface>(o))
        count++;
    return count;
  }

  // Get the total number of unique air.channels that all air.channel.puts/gets
  // in block operate on.
  int getNumUniqueChannelsInBlock(Block *block) const {
    llvm::SmallSet<std::string, 1> chanNamesInBlock;
    for (auto &o : block->getOperations())
      if (auto chanOp = dyn_cast<air::ChannelInterface>(o))
        chanNamesInBlock.insert(chanOp.getChanName().str());
    return chanNamesInBlock.size();
  }

  // Scf.for loop tiling. This simple tiling implementation generates a new
  // inner scf.for loop which starts from the original loop's lower bound. It
  // may change the meaning of the original scf.for loop, therefore it requires
  // a separate check to make sure that it is legal to tile this way.
  scf::ForOp simpleScfForLoopTiling(scf::ForOp forOp, int original_step,
                                    int tiled_step) const {
    // Check if it is legal to tile the for loop this way, by checking the
    // access pattern of all memrefs within the loop.
    SmallVector<air::ChannelInterface> channel_ops;
    forOp.walk([&](air::ChannelInterface op) { channel_ops.push_back(op); });
    if (channel_ops.size() != 1)
      return scf::ForOp(); // Expected to only have one channel op in loop body.
    auto offsets = channel_ops[0].getOffsets();
    auto sizes = channel_ops[0].getSizes();
    auto strides = channel_ops[0].getStrides();
    int induction_var_dim = -1;
    // Find memref type dimension which the for loop iterates on.
    auto memref_shape = getTensorShape(channel_ops[0].getMemref().getType());
    for (unsigned i = 0; i < offsets.size(); i++) {
      if (scf::getForInductionVarOwner(offsets[i]) == forOp)
        induction_var_dim = i;
    }
    if (induction_var_dim == -1 ||
        (unsigned)induction_var_dim < offsets.size() - memref_shape.size())
      return scf::ForOp(); // NYI.
    if (offsets.size() > memref_shape.size())
      induction_var_dim -= offsets.size() - memref_shape.size();
    unsigned access_volume = 1;
    for (auto v : sizes)
      access_volume *= *getConstantIntValue(v);
    if (offsets.empty() ||
        access_volume == getTensorVolume(channel_ops[0].getMemref().getType()))
      return scf::ForOp(); // May access the whole memref.

    int effective_access_size = getEffectiveMemrefSizeFromAccessPattern(
        memref_shape, sizes, strides)[induction_var_dim];
    effective_access_size *= llvm::divideCeilSigned(original_step, tiled_step);
    if (effective_access_size > original_step)
      return scf::ForOp(); // Loop iteration access out of bound.

    // Tiling.
    auto loc = forOp->getLoc();
    OpBuilder builder(forOp);
    forOp.getStepMutable().assign(
        builder.create<arith::ConstantIndexOp>(loc, original_step));
    builder.setInsertionPointToStart(forOp.getBody());
    auto new_for_op = builder.create<scf::ForOp>(
        loc, builder.create<arith::ConstantIndexOp>(loc, 0),
        builder.create<arith::ConstantIndexOp>(loc, original_step),
        builder.create<arith::ConstantIndexOp>(loc, tiled_step),
        forOp.getRegionIterArgs());
    builder.setInsertionPointToStart(new_for_op.getBody());
    IRMapping remap;
    for (unsigned j = 0; j < forOp.getNumRegionIterArgs(); j++)
      remap.map(forOp.getRegionIterArgs()[j],
                new_for_op.getRegionIterArgs()[j]);
    remap.map(forOp.getInductionVar(), new_for_op.getInductionVar());
    llvm::SmallSet<Operation *, 1> erased;
    Value yielded_token = nullptr;
    for (auto &o : forOp.getOps()) {
      if (&o != new_for_op && &o != forOp.getBody()->getTerminator()) {
        auto new_o = builder.clone(o, remap);
        if (isAsyncOp(new_o)) {
          yielded_token = new_o->getResult(0);
          erased.insert(&o);
        }
      }
    }
    if (!new_for_op.getBody()->mightHaveTerminator()) {
      if (yielded_token)
        builder.create<scf::YieldOp>(loc, yielded_token);
      else
        builder.create<scf::YieldOp>(loc);
    }
    for (auto o : erased) {
      // Replace all remaining uses of erased op's token with the new for op's.
      for (auto res : o->getResults())
        if (isa<air::AsyncTokenType>(res.getType()) && !res.use_empty())
          res.replaceAllUsesWith(new_for_op->getResult(0));
      o->erase();
    }

    return new_for_op;
  }

  // Erase async op and replace with air wait all
  void replaceAsyncOpWithWaitAll(OpBuilder builder, Operation *op) const {
    builder.setInsertionPoint(op);
    auto waitAllReplaceAlloc = builder.create<air::WaitAllOp>(
        builder.getUnknownLoc(), air::AsyncTokenType::get(builder.getContext()),
        SmallVector<Value>{});
    for (unsigned i = 0; i < op->getNumResults(); i++)
      op->getResult(i).replaceAllUsesWith(waitAllReplaceAlloc.getAsyncToken());
  }
};

// A pass which performs loop fusion within air.segment op's region.
class AIRSegmentLoopFusion
    : public xilinx::air::impl::AIRSegmentLoopFusionBase<AIRSegmentLoopFusion> {

public:
  AIRSegmentLoopFusion() = default;
  AIRSegmentLoopFusion(const AIRSegmentLoopFusion &pass) {}

  void getDependentDialects(::mlir::DialectRegistry &registry) const override {
    registry.insert<scf::SCFDialect, air::airDialect>();
  }

  void runPreProcPatterns(func::FuncOp funcOp) {
    MLIRContext *ctx = funcOp.getContext();
    RewritePatternSet patterns(&getContext());
    patterns
        .insert<CanonicalizeAffineApplyOnLoopInductionVar, UnrollScfParallel>(
            ctx);
    (void)applyPatternsAndFoldGreedily(funcOp, std::move(patterns));
  }

  void runPostProcPatterns(func::FuncOp funcOp) {
    MLIRContext *ctx = funcOp.getContext();
    RewritePatternSet patterns(&getContext());
    patterns.insert<ShrinkMemrefSizesByAccessPattern>(ctx);
    (void)applyPatternsAndFoldGreedily(funcOp, std::move(patterns));
    // Update func.call declaration post memref shrinkage
    SmallVector<memref::AllocOp> shrunkMemallocs;
    funcOp.walk([&](memref::AllocOp op) {
      if (op->hasAttr("shrinkage"))
        shrunkMemallocs.push_back(op);
    });

    // Find indirect funcCall users of memref.
    auto getFuncCallIndirUser = [](Operation *u,
                                   SmallVector<func::CallOp> &funcCalls) {
      if (auto funcCall = dyn_cast<func::CallOp>(u))
        funcCalls.push_back(funcCall);
      else if (auto subview = dyn_cast<memref::SubViewOp>(u)) {
        for (auto subViewUser : subview.getResult().getUsers())
          if (auto funcCall = dyn_cast<func::CallOp>(subViewUser))
            funcCalls.push_back(funcCall);
      }
    };

    SmallVector<func::CallOp> funcCalls;
    for (auto alloc : shrunkMemallocs) {
      Value memref = alloc.getMemref();
      if (auto exec = dyn_cast<air::ExecuteOp>(alloc->getParentOp()))
        memref = exec.getResult(1);
      for (auto user : memref.getUsers()) {
        getFuncCallIndirUser(user, funcCalls);
        if (auto herdOp = dyn_cast<air::HerdOp>(user)) {
          if (!getHerdArgumentFromHerdOperand(herdOp, memref))
            continue;
          auto herdArg = getHerdArgumentFromHerdOperand(herdOp, memref);
          for (auto userInHerd : herdArg.getUsers())
            getFuncCallIndirUser(userInHerd, funcCalls);
        }
      }
    }
    for (auto funcCall : funcCalls)
      updateFuncOpInputTypesFromCall(funcCall);
  }

  void runOnOperation() override {
    auto func = getOperation();
    runPreProcPatterns(func);
    RewritePatternSet patterns(func.getContext());
    patterns.insert<AIRSegmentLoopFusionPattern>(func.getContext(), false);
    (void)applyPatternsAndFoldGreedily(func, std::move(patterns));
    runPostProcPatterns(func);
    func.walk([&](memref::AllocOp op) { op->removeAttr("shrinkage"); });
  }

private:
  void updateFuncOpInputTypesFromCall(func::CallOp callOp) const {
    // Fetch name.
    StringRef fnName = callOp.getCallee();
    auto fnDecl = dyn_cast_or_null<func::FuncOp>(SymbolTable::lookupSymbolIn(
        callOp->getParentOfType<ModuleOp>(), fnName));
    assert(fnDecl && "expected function declaration");

    // Update function's argument types.
    auto functionType = fnDecl.getFunctionType();
    auto newArgTypes = llvm::to_vector<6>(callOp.getOperandTypes());
    auto newFunctionType = FunctionType::get(fnDecl.getContext(), newArgTypes,
                                             functionType.getResults());
    fnDecl.setType(newFunctionType);
  }

  // Get herd argument to a herd operand
  BlockArgument getHerdArgumentFromHerdOperand(air::HerdOp herdOp,
                                               Value v) const {
    for (unsigned i = 0; i < herdOp.getNumKernelOperands(); i++)
      if (herdOp.getKernelOperand(i) == v)
        return herdOp.getKernelArgument(i);
    return nullptr;
  }
};

} // namespace

namespace xilinx {
namespace air {

std::unique_ptr<Pass> createAIRHoistDmaInAccumPattern() {
  return std::make_unique<AIRHoistDmaInAccumPattern>();
}

std::unique_ptr<Pass> createAIRAnnotateFrontAndBackOpsInForPattern() {
  return std::make_unique<AIRAnnotateFrontAndBackOpsInForPattern>();
}

std::unique_ptr<Pass> createAIRHoistMemallocInForPattern() {
  return std::make_unique<AIRHoistMemallocInForPattern>();
}

std::unique_ptr<Pass> createAIRUnrollLoopForPipeliningPattern() {
  return std::make_unique<AIRUnrollLoopForPipeliningPattern>();
}

std::unique_ptr<Pass> createAIRConstructPingPongDependencyPattern() {
  return std::make_unique<AIRConstructPingPongDependencyPattern>();
}

std::unique_ptr<Pass> createAIRHoistOpsNotUsingPingPongPattern() {
  return std::make_unique<AIRHoistOpsNotUsingPingPongPattern>();
}

std::unique_ptr<Pass> createAIRBroadcastDetection() {
  return std::make_unique<AIRBroadcastDetection>();
}

std::unique_ptr<Pass> createAIRPruneLinalgGenericInputDma() {
  return std::make_unique<AIRPruneLinalgGenericInputDma>();
}

std::unique_ptr<Pass> createAIRPingPongTransformationPattern() {
  return std::make_unique<AIRPingPongTransformationPattern>();
}
std::unique_ptr<OperationPass<ModuleOp>> createAIRPingPongTransformationPattern(
    const AIRPingPongTransformationPatternOptions &options) {
  return std::make_unique<AIRPingPongTransformationPattern>(options);
}

std::unique_ptr<Pass> createAIRLabelScfForLoopForPingPongPattern() {
  return std::make_unique<AIRLabelScfForLoopForPingPongPattern>();
}

std::unique_ptr<Pass> createAIRLabelScfForLoopInAIRSegmentPattern() {
  return std::make_unique<AIRLabelScfForLoopInAIRSegmentPattern>();
}

std::unique_ptr<Pass> createAIRSpecializeChannelWrapAndStridePattern() {
  return std::make_unique<AIRSpecializeChannelWrapAndStridePattern>();
}

std::unique_ptr<mlir::Pass> createAIRDependencyScheduleOptPass() {
  return std::make_unique<AIRDependencyScheduleOpt>();
}

std::unique_ptr<Pass> createAIRUnrollChannelByFactorPattern() {
  return std::make_unique<AIRUnrollChannelByFactorPattern>();
}

std::unique_ptr<Pass> createAIREnforceLoopCarriedMemrefDeallocPattern() {
  return std::make_unique<AIREnforceLoopCarriedMemrefDeallocPattern>();
}

std::unique_ptr<Pass> createAIRDeAliasMemref() {
  return std::make_unique<AIRDeAliasMemref>();
}

std::unique_ptr<Pass> createAIRFuseChannels() {
  return std::make_unique<AIRFuseChannels>();
}
std::unique_ptr<OperationPass<ModuleOp>>
createAIRFuseChannels(const AIRFuseChannelsOptions &options) {
  return std::make_unique<AIRFuseChannels>(options);
}

std::unique_ptr<Pass> createAIRIsolateAsyncDmaLoopNests() {
  return std::make_unique<AIRIsolateAsyncDmaLoopNests>();
}

std::unique_ptr<Pass> createAIRSegmentLoopFusion() {
  return std::make_unique<AIRSegmentLoopFusion>();
}

void populateAIRLoopIndexCanonicalizationPatterns(RewritePatternSet &patterns) {
  MLIRContext *ctx = patterns.getContext();
  patterns.insert<CanonicalizeAffineApplyOnLoopInductionVar>(ctx);
}

} // namespace air
} // namespace xilinx<|MERGE_RESOLUTION|>--- conflicted
+++ resolved
@@ -4110,17 +4110,11 @@
       // Post processing, hoisting air.herd ops out of perfectly nested scf.for
       // loop.
       RewritePatternSet patterns_1(f.getContext());
-<<<<<<< HEAD
-      patterns_1
-          .insert<HoistAIRHerdInForPattern, HoistAIRChannelInAccumPattern>(
-              f.getContext(), false);
+      patterns_1.insert<HoistAIRHerdInForPattern>(f.getContext(), false);
       air::LaunchOp::getCanonicalizationPatterns(patterns_1, f.getContext());
       air::SegmentOp::getCanonicalizationPatterns(patterns_1, f.getContext());
       air::HerdOp::getCanonicalizationPatterns(patterns_1, f.getContext());
       air::WaitAllOp::getCanonicalizationPatterns(patterns_1, f.getContext());
-=======
-      patterns_1.insert<HoistAIRHerdInForPattern>(f.getContext(), false);
->>>>>>> e85f7e35
       (void)applyPatternsAndFoldGreedily(f, std::move(patterns_1));
     }
   }
