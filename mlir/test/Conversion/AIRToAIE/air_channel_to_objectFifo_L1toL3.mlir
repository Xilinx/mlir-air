//===- air_channel_to_objectFifo_L1toL3.mlir --------------------*- MLIR -*-===//
//
// Copyright (C) 2022, Advanced Micro Devices, Inc.
// SPDX-License-Identifier: MIT
//
//===----------------------------------------------------------------------===//

// RUN: air-opt %s --air-to-aie='test-patterns=lower-air-channels' | FileCheck %s

<<<<<<< HEAD
// CHECK: module @aie.segment_0 {
// CHECK:   %0 = AIE.tile(1, 1)
// CHECK:   %1 = AIE.tile(2, 0)
// CHECK:   %2 = AIE.objectFifo.createObjectFifo(%0, {%1}, 1) : !AIE.objectFifo<memref<32xi32>>
// CHECK:   %3 = AIE.objectFifo.createObjectFifo(%1, {%0}, 1) : !AIE.objectFifo<memref<32xi32>>
// CHECK:   %4 = AIE.core(%0) {
// CHECK:     affine.for %arg0 = 0 to 4096 step 32 {
// CHECK:       %5 = AIE.objectFifo.acquire<Consume> (%3 : !AIE.objectFifo<memref<32xi32>>, 1) : !AIE.objectFifoSubview<memref<32xi32>>
// CHECK:       %6 = AIE.objectFifo.subview.access %5[0] : !AIE.objectFifoSubview<memref<32xi32>> -> memref<32xi32>
// CHECK:       %7 = AIE.objectFifo.acquire<Produce> (%2 : !AIE.objectFifo<memref<32xi32>>, 1) : !AIE.objectFifoSubview<memref<32xi32>>
// CHECK:       %8 = AIE.objectFifo.subview.access %7[0] : !AIE.objectFifoSubview<memref<32xi32>> -> memref<32xi32>
// CHECK:       affine.for %arg1 = 0 to 32 {
// CHECK:         %9 = affine.load %6[%arg1] : memref<32xi32>
// CHECK:         affine.store %9, %8[%arg1] : memref<32xi32>
// CHECK:       }
// CHECK:       AIE.objectFifo.release<Produce> (%2 : !AIE.objectFifo<memref<32xi32>>, 1)
// CHECK:       AIE.objectFifo.release<Consume> (%3 : !AIE.objectFifo<memref<32xi32>>, 1)
=======
// CHECK-LABEL:   AIE.device(xcvc1902) {
// CHECK:   %[[VAL_0:.*]] = AIE.tile(1, 1)
// CHECK:   %[[VAL_1:.*]] = AIE.tile(2, 0)
// CHECK:   %[[VAL_2:.*]] = AIE.objectFifo.createObjectFifo(%[[VAL_0]], {%[[VAL_1]]}, 1 : i32) {sym_name = "air_channel_1"} : !AIE.objectFifo<memref<32xi32, 2>>
// CHECK:   %[[VAL_3:.*]] = AIE.objectFifo.createObjectFifo(%[[VAL_1]], {%[[VAL_0]]}, 1 : i32) {sym_name = "air_channel_0"} : !AIE.objectFifo<memref<32xi32, 2>>
// CHECK:   %[[VAL_4:.*]] = AIE.core(%[[VAL_0]]) {
// CHECK:     affine.for %[[VAL_5:.*]] = 0 to 4096 step 32 {
// CHECK:       %[[VAL_6:.*]] = AIE.objectFifo.acquire<Consume> (%[[VAL_3]] : !AIE.objectFifo<memref<32xi32, 2>>, 1) : !AIE.objectFifoSubview<memref<32xi32, 2>>
// CHECK:       %[[VAL_7:.*]] = AIE.objectFifo.subview.access %[[VAL_6]][0] : !AIE.objectFifoSubview<memref<32xi32, 2>> -> memref<32xi32, 2>
// CHECK:       %[[VAL_8:.*]] = AIE.objectFifo.acquire<Produce> (%[[VAL_2]] : !AIE.objectFifo<memref<32xi32, 2>>, 1) : !AIE.objectFifoSubview<memref<32xi32, 2>>
// CHECK:       %[[VAL_9:.*]] = AIE.objectFifo.subview.access %[[VAL_8]][0] : !AIE.objectFifoSubview<memref<32xi32, 2>> -> memref<32xi32, 2>
// CHECK:       affine.for %[[VAL_10:.*]] = 0 to 32 {
// CHECK:         %[[VAL_11:.*]] = affine.load %[[VAL_7]]{{\[}}%[[VAL_10]]] : memref<32xi32, 2>
// CHECK:         affine.store %[[VAL_11]], %[[VAL_9]]{{\[}}%[[VAL_10]]] : memref<32xi32, 2>
// CHECK:       }
// CHECK:       AIE.objectFifo.release<Produce> (%[[VAL_2]] : !AIE.objectFifo<memref<32xi32, 2>>, 1)
// CHECK:       AIE.objectFifo.release<Consume> (%[[VAL_3]] : !AIE.objectFifo<memref<32xi32, 2>>, 1)
>>>>>>> 8192de56
// CHECK:     }
// CHECK:     AIE.end
// CHECK:   } {elf_file = "segment_0_core_1_1.elf"}
// CHECK: }

AIE.device(xcvc1902) {
  %0 = AIE.tile(1, 1)
  air.channel @channel_0 [1, 1]
  air.channel @channel_1 [1, 1]
  %1 = AIE.core(%0) {
    %c32 = arith.constant 32 : index
    %c0 = arith.constant 0 : index
    %alloc = memref.alloc() {sym_name = "scratch"} : memref<32xi32, 2>
    %alloc_0 = memref.alloc() {sym_name = "scratch_copy"} : memref<32xi32, 2>
    affine.for %arg0 = 0 to 4096 step 32 {
      air.channel.get  @channel_0[] (%alloc[%c0] [%c32] [%c0]) : (memref<32xi32, 2>)
      affine.for %arg1 = 0 to 32 {
        %2 = affine.load %alloc[%arg1] : memref<32xi32, 2>
        affine.store %2, %alloc_0[%arg1] : memref<32xi32, 2>
      }
      air.channel.put  @channel_1[] (%alloc_0[%c0] [%c32] [%c0]) : (memref<32xi32, 2>)
    }
    memref.dealloc %alloc_0 : memref<32xi32, 2>
    memref.dealloc %alloc : memref<32xi32, 2>
    AIE.end
  } {elf_file = "segment_0_core_1_1.elf"}
}<|MERGE_RESOLUTION|>--- conflicted
+++ resolved
@@ -7,43 +7,23 @@
 
 // RUN: air-opt %s --air-to-aie='test-patterns=lower-air-channels' | FileCheck %s
 
-<<<<<<< HEAD
-// CHECK: module @aie.segment_0 {
-// CHECK:   %0 = AIE.tile(1, 1)
-// CHECK:   %1 = AIE.tile(2, 0)
-// CHECK:   %2 = AIE.objectFifo.createObjectFifo(%0, {%1}, 1) : !AIE.objectFifo<memref<32xi32>>
-// CHECK:   %3 = AIE.objectFifo.createObjectFifo(%1, {%0}, 1) : !AIE.objectFifo<memref<32xi32>>
-// CHECK:   %4 = AIE.core(%0) {
-// CHECK:     affine.for %arg0 = 0 to 4096 step 32 {
-// CHECK:       %5 = AIE.objectFifo.acquire<Consume> (%3 : !AIE.objectFifo<memref<32xi32>>, 1) : !AIE.objectFifoSubview<memref<32xi32>>
-// CHECK:       %6 = AIE.objectFifo.subview.access %5[0] : !AIE.objectFifoSubview<memref<32xi32>> -> memref<32xi32>
-// CHECK:       %7 = AIE.objectFifo.acquire<Produce> (%2 : !AIE.objectFifo<memref<32xi32>>, 1) : !AIE.objectFifoSubview<memref<32xi32>>
-// CHECK:       %8 = AIE.objectFifo.subview.access %7[0] : !AIE.objectFifoSubview<memref<32xi32>> -> memref<32xi32>
-// CHECK:       affine.for %arg1 = 0 to 32 {
-// CHECK:         %9 = affine.load %6[%arg1] : memref<32xi32>
-// CHECK:         affine.store %9, %8[%arg1] : memref<32xi32>
-// CHECK:       }
-// CHECK:       AIE.objectFifo.release<Produce> (%2 : !AIE.objectFifo<memref<32xi32>>, 1)
-// CHECK:       AIE.objectFifo.release<Consume> (%3 : !AIE.objectFifo<memref<32xi32>>, 1)
-=======
 // CHECK-LABEL:   AIE.device(xcvc1902) {
 // CHECK:   %[[VAL_0:.*]] = AIE.tile(1, 1)
 // CHECK:   %[[VAL_1:.*]] = AIE.tile(2, 0)
-// CHECK:   %[[VAL_2:.*]] = AIE.objectFifo.createObjectFifo(%[[VAL_0]], {%[[VAL_1]]}, 1 : i32) {sym_name = "air_channel_1"} : !AIE.objectFifo<memref<32xi32, 2>>
-// CHECK:   %[[VAL_3:.*]] = AIE.objectFifo.createObjectFifo(%[[VAL_1]], {%[[VAL_0]]}, 1 : i32) {sym_name = "air_channel_0"} : !AIE.objectFifo<memref<32xi32, 2>>
+// CHECK:   %[[VAL_2:.*]] = AIE.objectFifo.createObjectFifo(%[[VAL_0]], {%[[VAL_1]]}, 1 : i32) {sym_name = "air_channel_1"} : !AIE.objectFifo<memref<32xi32>>
+// CHECK:   %[[VAL_3:.*]] = AIE.objectFifo.createObjectFifo(%[[VAL_1]], {%[[VAL_0]]}, 1 : i32) {sym_name = "air_channel_0"} : !AIE.objectFifo<memref<32xi32>>
 // CHECK:   %[[VAL_4:.*]] = AIE.core(%[[VAL_0]]) {
 // CHECK:     affine.for %[[VAL_5:.*]] = 0 to 4096 step 32 {
-// CHECK:       %[[VAL_6:.*]] = AIE.objectFifo.acquire<Consume> (%[[VAL_3]] : !AIE.objectFifo<memref<32xi32, 2>>, 1) : !AIE.objectFifoSubview<memref<32xi32, 2>>
-// CHECK:       %[[VAL_7:.*]] = AIE.objectFifo.subview.access %[[VAL_6]][0] : !AIE.objectFifoSubview<memref<32xi32, 2>> -> memref<32xi32, 2>
-// CHECK:       %[[VAL_8:.*]] = AIE.objectFifo.acquire<Produce> (%[[VAL_2]] : !AIE.objectFifo<memref<32xi32, 2>>, 1) : !AIE.objectFifoSubview<memref<32xi32, 2>>
-// CHECK:       %[[VAL_9:.*]] = AIE.objectFifo.subview.access %[[VAL_8]][0] : !AIE.objectFifoSubview<memref<32xi32, 2>> -> memref<32xi32, 2>
+// CHECK:       %[[VAL_6:.*]] = AIE.objectFifo.acquire<Consume> (%[[VAL_3]] : !AIE.objectFifo<memref<32xi32>>, 1) : !AIE.objectFifoSubview<memref<32xi32>>
+// CHECK:       %[[VAL_7:.*]] = AIE.objectFifo.subview.access %[[VAL_6]][0] : !AIE.objectFifoSubview<memref<32xi32>> -> memref<32xi32>
+// CHECK:       %[[VAL_8:.*]] = AIE.objectFifo.acquire<Produce> (%[[VAL_2]] : !AIE.objectFifo<memref<32xi32>>, 1) : !AIE.objectFifoSubview<memref<32xi32>>
+// CHECK:       %[[VAL_9:.*]] = AIE.objectFifo.subview.access %[[VAL_8]][0] : !AIE.objectFifoSubview<memref<32xi32>> -> memref<32xi32>
 // CHECK:       affine.for %[[VAL_10:.*]] = 0 to 32 {
-// CHECK:         %[[VAL_11:.*]] = affine.load %[[VAL_7]]{{\[}}%[[VAL_10]]] : memref<32xi32, 2>
-// CHECK:         affine.store %[[VAL_11]], %[[VAL_9]]{{\[}}%[[VAL_10]]] : memref<32xi32, 2>
+// CHECK:         %[[VAL_11:.*]] = affine.load %[[VAL_7]]{{\[}}%[[VAL_10]]] : memref<32xi32>
+// CHECK:         affine.store %[[VAL_11]], %[[VAL_9]]{{\[}}%[[VAL_10]]] : memref<32xi32>
 // CHECK:       }
-// CHECK:       AIE.objectFifo.release<Produce> (%[[VAL_2]] : !AIE.objectFifo<memref<32xi32, 2>>, 1)
-// CHECK:       AIE.objectFifo.release<Consume> (%[[VAL_3]] : !AIE.objectFifo<memref<32xi32, 2>>, 1)
->>>>>>> 8192de56
+// CHECK:       AIE.objectFifo.release<Produce> (%[[VAL_2]] : !AIE.objectFifo<memref<32xi32>>, 1)
+// CHECK:       AIE.objectFifo.release<Consume> (%[[VAL_3]] : !AIE.objectFifo<memref<32xi32>>, 1)
 // CHECK:     }
 // CHECK:     AIE.end
 // CHECK:   } {elf_file = "segment_0_core_1_1.elf"}
