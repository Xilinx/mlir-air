--- conflicted
+++ resolved
@@ -360,7 +360,6 @@
 
 // -----
 
-<<<<<<< HEAD
 // Unroll repeat pattern + populate repeat dimension
 
 // CHECK-LABEL: aie.device(ipu)
@@ -418,11 +417,16 @@
         %p = airrt.segment_load "segment_0" : i64
       }
     }
-=======
+    return
+  }
+}
+
+// -----
+
 // check that lowering works for the herd_load case
 
 // CHECK: aie.device
-// CHECK: func.func @func0
+// CHECK: func.func @func8
 // CHECK: aiex.ipu.dma_memcpy_nd
 // CHECK: aiex.ipu.sync
 module {
@@ -430,7 +434,7 @@
     aie.shim_dma_allocation @airMemcpyId7(S2MM, 0, 0)
     memref.global "public" @airMemcpyId7 : memref<64xi32, 1>
   } {sym_name = "herd"}
-  func.func @func0(%arg0: memref<64xi32>, %arg1: memref<64xi32>) {
+  func.func @func8(%arg0: memref<64xi32>, %arg1: memref<64xi32>) {
     %c0_i64 = arith.constant 0 : i64
     %c1_i64 = arith.constant 1 : i64
     %c2_i32 = arith.constant 2 : i32
@@ -438,7 +442,6 @@
     %c64_i64 = arith.constant 64 : i64
     %p = airrt.herd_load "herd" : i64
     airrt.dma_memcpy_nd(%c7_i32, %c0_i64, %c0_i64, %arg1[%c0_i64, %c0_i64, %c0_i64, %c0_i64], [%c1_i64, %c1_i64, %c1_i64, %c64_i64], [%c0_i64, %c0_i64, %c0_i64]) {metadata = @airMemcpyId7} : (i32, i64, i64, memref<64xi32>, [i64, i64, i64, i64], [i64, i64, i64, i64], [i64, i64, i64])
->>>>>>> bb430e44
     return
   }
 }