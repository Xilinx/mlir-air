//===- hierarchy.mlir ------------------------------------------*- MLIR -*-===//
//
// Copyright (C) 2023, Advanced Micro Devices, Inc. All rights reserved.
// SPDX-License-Identifier: MIT
//
//===----------------------------------------------------------------------===//

// RUN: air-runner %s -f test -m %S/arch.json | FileCheck %s

// Test air hierarchy support

// CHECK: "name": "SegmentOp",
// CHECK: "ph": "B",
// CHECK: "ts": 1,
// CHECK: "name": "SegmentOp",
// CHECK: "ph": "E",
// CHECK: "ts": 2,

// CHECK: "name": "HerdOp(herd_0)",
// CHECK: "ph": "B",
// CHECK: "ts": 2,
// CHECK: "name": "HerdOp(herd_0)",
// CHECK: "ph": "E",
// CHECK: "ts": 3,

// CHECK: "name": "AllocOp(L1)",
// CHECK: "ph": "B",
// CHECK: "ts": 3,
// CHECK: "name": "AllocOp(L1)",
// CHECK: "ph": "E",
// CHECK: "ts": 4,

// CHECK: "name": "DeallocOp(L1)",
// CHECK: "ph": "B",
// CHECK: "ts": 5,
// CHECK: "name": "DeallocOp(L1)",
// CHECK: "ph": "E",
// CHECK: "ts": 6,

// CHECK: "name": "HerdTerminator",
// CHECK: "ph": "B",
// CHECK: "ts": 7,

// CHECK: "name": "SegmentTerminator",
// CHECK: "ph": "B",
// CHECK: "ts": 8,

// CHECK: "name": "HerdTerminator",
// CHECK: "ph": "E",
// CHECK: "ts": 8,

// CHECK: "name": "LaunchTerminator",
// CHECK: "ph": "B",
// CHECK: "ts": 9,

// CHECK: "name": "SegmentTerminator",
// CHECK: "ph": "E",
// CHECK: "ts": 9,

// CHECK: "name": "LaunchTerminator",
// CHECK: "ph": "E",
// CHECK: "ts": 10,

module {
  ml_program.global private mutable @global_seed(dense<0> : tensor<i64>) : tensor<i64>
  func.func @test(%arg0: memref<256x1024xbf16>, %arg1: memref<1024x1024xbf16>, %arg2: memref<1024x1024xbf16>, %arg3: memref<1024x1024xbf16>) -> memref<256x1024xbf16> {
    %c1 = arith.constant 1 : index
    %async_token_1, %results_2 = air.execute -> (memref<256x1024xbf16>) {
      %alloc = memref.alloc() {alignment = 128 : i64} : memref<256x1024xbf16>
      air.execute_terminator %alloc : memref<256x1024xbf16>
    }
    %0 = air.launch async [%async_token_1] (%arg4, %arg5) in (%arg6=%c1, %arg7=%c1) args(%arg8=%arg0, %arg9=%arg1) : memref<256x1024xbf16>, memref<1024x1024xbf16> attributes {id = 7 : i32} {
<<<<<<< HEAD
      %1 = air.partition async  args(%arg15=%arg4, %arg16=%arg5, %arg17=%arg6, %arg18=%arg7, %arg19=%arg8, %arg20=%arg9) : index, index, index, index, memref<256x1024xbf16>, memref<1024x1024xbf16> attributes {column_usage = [4, 1]} {
=======
      %1 = air.segment async  args(%arg15=%arg4, %arg16=%arg5, %arg17=%arg6, %arg18=%arg7, %arg19=%arg8, %arg20=%arg9) : index, index, index, index, memref<256x1024xbf16>, memref<1024x1024xbf16> {
>>>>>>> 0e7d30da
        %c4 = arith.constant 4 : index
        %2 = air.herd @herd_0 async tile (%arg21, %arg22) in (%arg23=%c4, %arg24=%c4) {
          %async_token_3, %results_4 = air.execute -> (memref<32x32xbf16, 2>) {
            %alloc = memref.alloc() : memref<32x32xbf16, 2>
            air.execute_terminator %alloc : memref<32x32xbf16, 2>
          }
          %async_token_5 = air.execute [%async_token_3] {
            memref.dealloc %results_4 : memref<32x32xbf16, 2>
          }
          air.herd_terminator
        }
        air.segment_terminator
      }
      air.launch_terminator
    }
    return %results_2 : memref<256x1024xbf16>
  }
}
<|MERGE_RESOLUTION|>--- conflicted
+++ resolved
@@ -70,11 +70,7 @@
       air.execute_terminator %alloc : memref<256x1024xbf16>
     }
     %0 = air.launch async [%async_token_1] (%arg4, %arg5) in (%arg6=%c1, %arg7=%c1) args(%arg8=%arg0, %arg9=%arg1) : memref<256x1024xbf16>, memref<1024x1024xbf16> attributes {id = 7 : i32} {
-<<<<<<< HEAD
-      %1 = air.partition async  args(%arg15=%arg4, %arg16=%arg5, %arg17=%arg6, %arg18=%arg7, %arg19=%arg8, %arg20=%arg9) : index, index, index, index, memref<256x1024xbf16>, memref<1024x1024xbf16> attributes {column_usage = [4, 1]} {
-=======
-      %1 = air.segment async  args(%arg15=%arg4, %arg16=%arg5, %arg17=%arg6, %arg18=%arg7, %arg19=%arg8, %arg20=%arg9) : index, index, index, index, memref<256x1024xbf16>, memref<1024x1024xbf16> {
->>>>>>> 0e7d30da
+      %1 = air.segment async  args(%arg15=%arg4, %arg16=%arg5, %arg17=%arg6, %arg18=%arg7, %arg19=%arg8, %arg20=%arg9) : index, index, index, index, memref<256x1024xbf16>, memref<1024x1024xbf16> attributes {column_usage = [4, 1]} {
         %c4 = arith.constant 4 : index
         %2 = air.herd @herd_0 async tile (%arg21, %arg22) in (%arg23=%c4, %arg24=%c4) {
           %async_token_3, %results_4 = air.execute -> (memref<32x32xbf16, 2>) {
