--- conflicted
+++ resolved
@@ -38,11 +38,7 @@
         %2 = affine.apply #map()[%arg4]
         air.execute_terminator %2 : index
       }
-<<<<<<< HEAD
-      %1 = air.partition async attributes {column_usage = [4, 1]} {
-=======
-      %1 = air.segment async  {
->>>>>>> 0e7d30da
+      %1 = air.segment async attributes {column_usage = [4, 1]} {
         %c4 = arith.constant 4 : index
         %c0 = arith.constant 0 : index
         %c512 = arith.constant 512 : index
