//===- core_to_core_ping_pong.mlir -----------------------------*- MLIR -*-===//
//
// Copyright (C) 2023, Advanced Micro Devices, Inc. All rights reserved.
// SPDX-License-Identifier: MIT
//
//===----------------------------------------------------------------------===//

// RUN: air-runner %s -f test -m %S/../arch.json -g core | FileCheck %s

// Core-to-core ping-pong buffering, running each core in a herd

// CHECK-COUNT-24: "name": "ChannelGetOp

// CHECK: "name": "LaunchTerminator",
// CHECK: "ph": "B",

// CHECK: "name": "LaunchTerminator",
// CHECK: "ph": "E",

#set = affine_set<()[s0, s1] : (s0 == 0, s1 >= 0, -s1 >= 0)>
#set1 = affine_set<()[s0, s1] : (s0 == 0, s1 - 1 >= 0, -s1 + 1 >= 0)>
#set2 = affine_set<()[s0, s1] : (s0 == 0, s1 - 2 >= 0, -s1 + 2 >= 0)>
module {
  air.channel @channel_3 [1, 1]
  air.channel @channel_2 [1, 1]
  air.channel @channel_1 [1, 1]
  func.func @test() {
    %c1 = arith.constant 1 : index
    %0 = air.launch async (%arg0, %arg1) in (%arg2=%c1, %arg3=%c1) {
<<<<<<< HEAD
      %1 = air.partition async attributes {column_usage = [1, 1]} {
=======
      %1 = air.segment async  {
>>>>>>> 0e7d30da
        %c1_0 = arith.constant 1 : index
        %c4 = arith.constant 4 : index
        %2 = air.herd @herd_0 async  tile (%arg4, %arg5) in (%arg6=%c1_0, %arg7=%c4) {
          %c0 = arith.constant 0 : index
          %c64 = arith.constant 64 : index
          %c128 = arith.constant 128 : index
          %async_token, %results = air.execute -> (memref<32x32xbf16, 2>) {
            %alloc = memref.alloc() : memref<32x32xbf16, 2>
            air.execute_terminator %alloc : memref<32x32xbf16, 2>
          }
          %async_token_1, %results_2 = air.execute -> (memref<32x32xbf16, 2>) {
            %alloc = memref.alloc() : memref<32x32xbf16, 2>
            air.execute_terminator %alloc : memref<32x32xbf16, 2>
          }
          %3 = affine.if #set()[%arg4, %arg5] -> !air.async.token {
            %4:3 = scf.for %arg8 = %c0 to %c128 step %c64 iter_args(%arg9 = %async_token, %arg10 = %async_token_1, %arg11 = %async_token_1) -> (!air.async.token, !air.async.token, !air.async.token) {
              %5 = air.channel.put async [%arg9, %arg11]  @channel_1[] (%results[] [] []) : (memref<32x32xbf16, 2>)
              %6 = air.channel.put async [%5, %arg10]  @channel_1[] (%results_2[] [] []) : (memref<32x32xbf16, 2>)
              scf.yield %5, %6, %6 : !air.async.token, !air.async.token, !air.async.token
            }
            affine.yield %4#2 : !air.async.token
          } else {
            %4 = affine.if #set1()[%arg4, %arg5] -> !air.async.token {
              %5:4 = scf.for %arg8 = %c0 to %c128 step %c64 iter_args(%arg9 = %async_token, %arg10 = %async_token_1, %arg11 = %async_token_1, %arg12 = %async_token_1) -> (!air.async.token, !air.async.token, !air.async.token, !air.async.token) {
                %6 = air.channel.get async [%arg9, %arg12]  @channel_1[] (%results[] [] []) : (memref<32x32xbf16, 2>)
                %7 = air.channel.get async [%arg10, %6]  @channel_1[] (%results_2[] [] []) : (memref<32x32xbf16, 2>)
                %8 = air.channel.put async [%arg11, %6]  @channel_2[] (%results[] [] []) : (memref<32x32xbf16, 2>)
                %9 = air.channel.put async [%7, %8]  @channel_2[] (%results_2[] [] []) : (memref<32x32xbf16, 2>)
                scf.yield %8, %9, %9, %7 : !air.async.token, !air.async.token, !air.async.token, !air.async.token
              }
              affine.yield %5#3 : !air.async.token
            } else {
              %5 = affine.if #set2()[%arg4, %arg5] -> !air.async.token {
                %6:4 = scf.for %arg8 = %c0 to %c128 step %c64 iter_args(%arg9 = %async_token, %arg10 = %async_token_1, %arg11 = %async_token_1, %arg12 = %async_token_1) -> (!air.async.token, !air.async.token, !air.async.token, !air.async.token) {
                  %7 = air.channel.get async [%arg9, %arg12]  @channel_2[] (%results[] [] []) : (memref<32x32xbf16, 2>)
                  %8 = air.channel.get async [%arg10, %7]  @channel_2[] (%results_2[] [] []) : (memref<32x32xbf16, 2>)
                  %9 = air.channel.put async [%arg11, %7]  @channel_3[] (%results[] [] []) : (memref<32x32xbf16, 2>)
                  %10 = air.channel.put async [%8, %9]  @channel_3[] (%results_2[] [] []) : (memref<32x32xbf16, 2>)
                  scf.yield %9, %10, %10, %8 : !air.async.token, !air.async.token, !air.async.token, !air.async.token
                }
                affine.yield %6#3 : !air.async.token
              } else {
                %6:3 = scf.for %arg8 = %c0 to %c128 step %c64 iter_args(%arg9 = %async_token, %arg10 = %async_token_1, %arg11 = %async_token_1) -> (!air.async.token, !air.async.token, !air.async.token) {
                  %7 = air.channel.get async [%arg9, %arg11]  @channel_3[] (%results[] [] []) : (memref<32x32xbf16, 2>)
                  %8 = air.channel.get async [%arg10, %7]  @channel_3[] (%results_2[] [] []) : (memref<32x32xbf16, 2>)
                  scf.yield %7, %8, %8 : !air.async.token, !air.async.token, !air.async.token
                }
                affine.yield %6#2 : !air.async.token
              }
              affine.yield %5 : !air.async.token
            }
            affine.yield %4 : !air.async.token
          }
          air.herd_terminator
        }
        air.segment_terminator
      }
      air.launch_terminator
    }
    return
  }
}
<|MERGE_RESOLUTION|>--- conflicted
+++ resolved
@@ -27,11 +27,7 @@
   func.func @test() {
     %c1 = arith.constant 1 : index
     %0 = air.launch async (%arg0, %arg1) in (%arg2=%c1, %arg3=%c1) {
-<<<<<<< HEAD
-      %1 = air.partition async attributes {column_usage = [1, 1]} {
-=======
-      %1 = air.segment async  {
->>>>>>> 0e7d30da
+      %1 = air.segment async attributes {column_usage = [1, 1]} {
         %c1_0 = arith.constant 1 : index
         %c4 = arith.constant 4 : index
         %2 = air.herd @herd_0 async  tile (%arg4, %arg5) in (%arg6=%c1_0, %arg7=%c4) {
