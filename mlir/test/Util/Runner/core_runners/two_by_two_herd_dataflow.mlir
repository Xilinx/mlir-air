--- conflicted
+++ resolved
@@ -77,11 +77,7 @@
       memref.copy %results, %results_2 : memref<256x1024xbf16> to memref<256x1024xbf16>
     } {id = 4 : i32}
     %0 = air.launch async [%async_token_3] (%arg4, %arg5) in (%arg6=%c1, %arg7=%c1) {
-<<<<<<< HEAD
-      %1 = air.partition async attributes {column_usage = [2, 1]} {
-=======
-      %1 = air.segment async  {
->>>>>>> 0e7d30da
+      %1 = air.segment async attributes {column_usage = [2, 1]} {
         %c2 = arith.constant 2 : index
         %async_token_4, %results_5 = air.execute -> (memref<128x128xbf16, 1>) {
           %alloc = memref.alloc() : memref<128x128xbf16, 1>
