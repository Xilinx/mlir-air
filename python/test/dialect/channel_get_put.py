# Copyright (C) 2024, Advanced Micro Devices, Inc.
# SPDX-License-Identifier: MIT

# RUN: %PYTHON %s | FileCheck %s

from air.ir import *
from air.dialects.air import *
from air.dialects.func import FuncOp
from air.dialects.linalg import elemwise_binary
from air.dialects.linalg.opdsl.lang import BinaryFn, TypeFn
from air.dialects.scf import for_, yield_

import numpy as np


def to_type(dtype):
    if dtype == np.int32:
        return T.i32()
    return None


@module_builder
def build_module(shape, idtype, odtype):
    memrefTyIn = MemRefType.get(shape, to_type(idtype))
    memrefTyOut = MemRefType.get(shape, to_type(odtype))
    # CHECK: air.channel @ChanA
    # CHECK: air.channel @ChanB
    # CHECK: air.channel @ChanC
    ChannelOp("ChanA")
    ChannelOp("ChanB")
    ChannelOp("ChanC")

<<<<<<< HEAD
            @FuncOp.from_py_func(memrefTyIn, memrefTyIn, memrefTyOut)
            def mul(arg0, arg1, arg2):
                @launch(operands=[arg0, arg1, arg2])
                def launch_body(a, b, c):
                    # CHECK: air.channel.put  @ChanA[] (%{{.*}}[] [] []) : (memref<1024xi32>)
                    # CHECK: air.channel.put  @ChanB[] (%{{.*}}[] [] []) : (memref<1024xi32>)
                    # CHECK: air.channel.get  @ChanC[] (%{{.*}}[] [] []) : (memref<1024xi32>)
                    ChannelPut("ChanA", a)
                    ChannelPut("ChanB", b)
                    ChannelGet("ChanC", c)

                    @segment(name="segment_0")
                    def segment_body():
                        @herd(name="herd_0", sizes=[1, 1])
                        def herd_body(x, y, sx, sy):
                            mem_space = IntegerAttr.get(T.i32(), MemorySpace.L1)
                            tile_type = MemRefType.get(
                                shape=[32],
                                element_type=to_type(idtype),
                                memory_space=mem_space,
                            )
                            # CHECK: air.channel.get  @ChanA[] (%{{.*}}[] [] []) : (memref<32xi32, 2 : i32>)
                            # CHECK: air.channel.get  @ChanB[] (%{{.*}}[] [] []) : (memref<32xi32, 2 : i32>)
                            # CHECK: air.channel.put  @ChanC[] (%{{.*}}[] [] []) : (memref<32xi32, 2 : i32>)
                            for _ in for_(shape[0] // 32):
                                tile_a = Alloc(tile_type)
                                tile_b = Alloc(tile_type)
                                tile_c = Alloc(tile_type)
                                ChannelGet("ChanA", tile_a)
                                ChannelGet("ChanB", tile_b)
                                elemwise_binary(
                                    tile_a,
                                    tile_b,
                                    outs=[tile_c],
                                    fun=BinaryFn.mul,
                                    cast=TypeFn.cast_unsigned,
                                )
                                Dealloc(tile_a)
                                Dealloc(tile_b)
                                Dealloc(tile_c)
                                ChannelPut("ChanC", tile_c)
                                yield_([])
                            HerdTerminatorOp()

                        SegmentTerminatorOp()

                    LaunchTerminatorOp()

        return module
=======
    @FuncOp.from_py_func(memrefTyIn, memrefTyIn, memrefTyOut)
    def mul(arg0, arg1, arg2):
        @launch(operands=[arg0, arg1, arg2])
        def launch_body(a, b, c):
            # CHECK: air.channel.put  @ChanA[] (%{{.*}}[] [] []) : (memref<1024xi32>)
            # CHECK: air.channel.put  @ChanB[] (%{{.*}}[] [] []) : (memref<1024xi32>)
            # CHECK: air.channel.get  @ChanC[] (%{{.*}}[] [] []) : (memref<1024xi32>)
            ChannelPut("ChanA", [], a)
            ChannelPut("ChanB", [], b)
            ChannelGet("ChanC", [], c)

            @segment(name="segment_0")
            def segment_body():
                @herd(name="herd_0", sizes=[1, 1])
                def herd_body(x, y, sx, sy):
                    mem_space = IntegerAttr.get(T.i32(), MemorySpace.L1)
                    tile_type = MemRefType.get(
                        shape=[32],
                        element_type=to_type(idtype),
                        memory_space=mem_space,
                    )
                    # CHECK: air.channel.get  @ChanA[] (%{{.*}}[] [] []) : (memref<32xi32, 2 : i32>)
                    # CHECK: air.channel.get  @ChanB[] (%{{.*}}[] [] []) : (memref<32xi32, 2 : i32>)
                    # CHECK: air.channel.put  @ChanC[] (%{{.*}}[] [] []) : (memref<32xi32, 2 : i32>)
                    for _ in for_(shape[0] // 32):
                        tile_a = AllocOp(tile_type, [], [])
                        tile_b = AllocOp(tile_type, [], [])
                        tile_c = AllocOp(tile_type, [], [])
                        ChannelGet("ChanA", [], tile_a)
                        ChannelGet("ChanB", [], tile_b)
                        elemwise_binary(
                            tile_a,
                            tile_b,
                            outs=[tile_c],
                            fun=BinaryFn.mul,
                            cast=TypeFn.cast_unsigned,
                        )
                        DeallocOp(tile_a)
                        DeallocOp(tile_b)
                        DeallocOp(tile_c)
                        ChannelPut("ChanC", [], tile_c)
                        yield_([])
>>>>>>> 2a24bcc7


module = build_module([1024], np.int32, np.int32)
print(module)<|MERGE_RESOLUTION|>--- conflicted
+++ resolved
@@ -30,57 +30,6 @@
     ChannelOp("ChanB")
     ChannelOp("ChanC")
 
-<<<<<<< HEAD
-            @FuncOp.from_py_func(memrefTyIn, memrefTyIn, memrefTyOut)
-            def mul(arg0, arg1, arg2):
-                @launch(operands=[arg0, arg1, arg2])
-                def launch_body(a, b, c):
-                    # CHECK: air.channel.put  @ChanA[] (%{{.*}}[] [] []) : (memref<1024xi32>)
-                    # CHECK: air.channel.put  @ChanB[] (%{{.*}}[] [] []) : (memref<1024xi32>)
-                    # CHECK: air.channel.get  @ChanC[] (%{{.*}}[] [] []) : (memref<1024xi32>)
-                    ChannelPut("ChanA", a)
-                    ChannelPut("ChanB", b)
-                    ChannelGet("ChanC", c)
-
-                    @segment(name="segment_0")
-                    def segment_body():
-                        @herd(name="herd_0", sizes=[1, 1])
-                        def herd_body(x, y, sx, sy):
-                            mem_space = IntegerAttr.get(T.i32(), MemorySpace.L1)
-                            tile_type = MemRefType.get(
-                                shape=[32],
-                                element_type=to_type(idtype),
-                                memory_space=mem_space,
-                            )
-                            # CHECK: air.channel.get  @ChanA[] (%{{.*}}[] [] []) : (memref<32xi32, 2 : i32>)
-                            # CHECK: air.channel.get  @ChanB[] (%{{.*}}[] [] []) : (memref<32xi32, 2 : i32>)
-                            # CHECK: air.channel.put  @ChanC[] (%{{.*}}[] [] []) : (memref<32xi32, 2 : i32>)
-                            for _ in for_(shape[0] // 32):
-                                tile_a = Alloc(tile_type)
-                                tile_b = Alloc(tile_type)
-                                tile_c = Alloc(tile_type)
-                                ChannelGet("ChanA", tile_a)
-                                ChannelGet("ChanB", tile_b)
-                                elemwise_binary(
-                                    tile_a,
-                                    tile_b,
-                                    outs=[tile_c],
-                                    fun=BinaryFn.mul,
-                                    cast=TypeFn.cast_unsigned,
-                                )
-                                Dealloc(tile_a)
-                                Dealloc(tile_b)
-                                Dealloc(tile_c)
-                                ChannelPut("ChanC", tile_c)
-                                yield_([])
-                            HerdTerminatorOp()
-
-                        SegmentTerminatorOp()
-
-                    LaunchTerminatorOp()
-
-        return module
-=======
     @FuncOp.from_py_func(memrefTyIn, memrefTyIn, memrefTyOut)
     def mul(arg0, arg1, arg2):
         @launch(operands=[arg0, arg1, arg2])
@@ -88,9 +37,9 @@
             # CHECK: air.channel.put  @ChanA[] (%{{.*}}[] [] []) : (memref<1024xi32>)
             # CHECK: air.channel.put  @ChanB[] (%{{.*}}[] [] []) : (memref<1024xi32>)
             # CHECK: air.channel.get  @ChanC[] (%{{.*}}[] [] []) : (memref<1024xi32>)
-            ChannelPut("ChanA", [], a)
-            ChannelPut("ChanB", [], b)
-            ChannelGet("ChanC", [], c)
+            ChannelPut("ChanA", a)
+            ChannelPut("ChanB", b)
+            ChannelGet("ChanC", c)
 
             @segment(name="segment_0")
             def segment_body():
@@ -106,11 +55,11 @@
                     # CHECK: air.channel.get  @ChanB[] (%{{.*}}[] [] []) : (memref<32xi32, 2 : i32>)
                     # CHECK: air.channel.put  @ChanC[] (%{{.*}}[] [] []) : (memref<32xi32, 2 : i32>)
                     for _ in for_(shape[0] // 32):
-                        tile_a = AllocOp(tile_type, [], [])
-                        tile_b = AllocOp(tile_type, [], [])
-                        tile_c = AllocOp(tile_type, [], [])
-                        ChannelGet("ChanA", [], tile_a)
-                        ChannelGet("ChanB", [], tile_b)
+                        tile_a = Alloc(tile_type)
+                        tile_b = Alloc(tile_type)
+                        tile_c = Alloc(tile_type)
+                        ChannelGet("ChanA", tile_a)
+                        ChannelGet("ChanB", tile_b)
                         elemwise_binary(
                             tile_a,
                             tile_b,
@@ -118,12 +67,11 @@
                             fun=BinaryFn.mul,
                             cast=TypeFn.cast_unsigned,
                         )
-                        DeallocOp(tile_a)
-                        DeallocOp(tile_b)
-                        DeallocOp(tile_c)
-                        ChannelPut("ChanC", [], tile_c)
+                        Dealloc(tile_a)
+                        Dealloc(tile_b)
+                        Dealloc(tile_c)
+                        ChannelPut("ChanC", tile_c)
                         yield_([])
->>>>>>> 2a24bcc7
 
 
 module = build_module([1024], np.int32, np.int32)
