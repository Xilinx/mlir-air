# ./python/air/compiler/aircc/main.py -*- Python -*-
#
# Copyright (C) 2022, Xilinx Inc.
# Copyright (C) 2022, Advanced Micro Devices, Inc.
# SPDX-License-Identifier: MIT

"""
aircc - AIR compiler driver for MLIR tools
"""

import os
import platform
import sys
import subprocess
from joblib import Parallel, delayed
import shutil

from air.passmanager import PassManager
from air.ir import Module, Context, Location
from air.dialects import air as airdialect

import air.compiler.aircc.cl_arguments as cl_arguments
from air.compiler.aircc.configure import *

import aie.compiler.aiecc.main as aiecc

EXPERIMENTAL_PASSES = [
    "air-dependency",
    "air-dependency-schedule-opt",
    "air-specialize-dma-broadcast",
    "canonicalize",
    "cse",
    "air-dependency-canonicalize",
    "canonicalize",
    "cse",
    "func.func(air-loop-fusion)",
    "air-label-scf-for-to-ping-pong",
    "air-ping-pong-transform{keep-memref-dealloc=true}",
    "air-isolate-async-dma-loop-nests",
    "air-linalg-to-func",
    "canonicalize",
    "cse",
]


def emit_wrapper(herd_name="segment", include_name="aie.inc"):
    s = """// generated by aircc, do not edit
#include "stdio.h"
#include "assert.h"
#include "air_host.h"
#include "air_host_impl.h"

namespace air {
namespace segments {
"""
    s = s + f"namespace {herd_name} {{\n"
    s = s + f'#include "{include_name}"'
    s = (
        s
        + """
}
}
}
"""
    )
    s = s + f"using namespace air::segments::{herd_name};"
    s = (
        s
        + """
extern "C" {
"""
    )
    s = s + f"air_rt_aie_functions_t __airrt_{herd_name}_aie_functions {{"
    s = (
        s
        + """
  .configure_cores = &mlir_aie_configure_cores,
  .configure_switchboxes = &mlir_aie_configure_switchboxes,
  .initialize_locks = &mlir_aie_initialize_locks,
  .configure_dmas = &mlir_aie_configure_dmas,
  .start_cores = &mlir_aie_start_cores
};
}
"""
    )
    return s


def do_call(command):
    global opts
    if opts.verbose:
        print(" ".join(command))
    ret = subprocess.call(command)
    if ret != 0:
        print("Error encountered while running: " + " ".join(command))
        sys.exit(1)


def do_run(command):
    global opts
    if opts.verbose:
        print(" ".join(command))
    ret = subprocess.run(
        command, stdout=subprocess.PIPE, stderr=subprocess.PIPE, universal_newlines=True
    )
    return ret


def run_passes(pass_pipeline, mlir_module, opts, outputfile=None):
    if opts.verbose:
        print("Running:", pass_pipeline)
    PassManager.parse(pass_pipeline).run(mlir_module.operation)
    if outputfile:
        with open(outputfile, "w") as g:
            g.write(str(mlir_module))


def lower_airrt_to_airhost(air_to_aie_module, air_placed_module, air_mlir_filename):
    pass_pipeline = "air-split-devices{"
    pass_pipeline = pass_pipeline + f"output-prefix={opts.tmpdir}/" + "}"
    run_passes("builtin.module(" + pass_pipeline + ")", air_to_aie_module, opts)

    # lower the airrt control program to llvm dialect

    airrt_module = Module.parse(str(air_to_aie_module))
    aie_ctrl_airrt = opts.tmpdir + "/airrt." + air_mlir_filename
    pass_pipeline = ",".join(
        [
            "convert-vector-to-llvm",
            "convert-math-to-llvm",
            "func.func(air-label-broadcast-channel-with-tile)",
            "lower-affine",
            "air-to-std",
            "air-lower-linalg-tensors",
            "canonicalize",
            "cse",
        ]
    )
    run_passes(
        "builtin.module(" + pass_pipeline + ")", airrt_module, opts, aie_ctrl_airrt
    )

    aie_ctrl = opts.tmpdir + "/aie_ctrl." + air_mlir_filename
    pass_pipeline = ",".join(
        ["airrt-to-llvm", "func-bufferize", "func.func(finalizing-bufferize)"]
    )
    run_passes("builtin.module(" + pass_pipeline + ")", airrt_module, opts, aie_ctrl)

    aie_ctrl_refback = opts.tmpdir + "/refback." + air_mlir_filename
    pass_pipeline = ",".join(
        [
            "convert-vector-to-llvm",
            "convert-math-to-llvm",
            "func.func(air-label-broadcast-channel-with-tile)",
            "lower-affine",
            "air-to-std",
            "air-lower-linalg-tensors",
            "canonicalize",
            "cse",
            "airrt-to-llvm",
            "canonicalize",
            "cse",
        ]
    )
    run_passes(
        "builtin.module(" + pass_pipeline + ")",
        Module.parse(str(air_placed_module)),
        opts,
        aie_ctrl_refback,
    )

    aie_ctrl_llvm = opts.tmpdir + "/llvm." + air_mlir_filename
    pass_pipeline = ",".join(
        [
            "expand-strided-metadata",
            "lower-affine",
            "convert-scf-to-cf",
            "finalize-memref-to-llvm",
            "convert-func-to-llvm",
            "convert-cf-to-llvm",
            "canonicalize",
            "cse",
        ]
    )
    run_passes(
        "builtin.module(" + pass_pipeline + ")", airrt_module, opts, aie_ctrl_llvm
    )

    # compile the llvm dialect into a .o object file

    aie_ctrl_llvm_ir = opts.tmpdir + "/" + air_mlir_filename + ".ll"
    do_call(
        ["aie-translate", "--mlir-to-llvmir", aie_ctrl_llvm, "-o", aie_ctrl_llvm_ir]
    )

    aie_ctrl_llvm_opt_bc = opts.tmpdir + "/" + air_mlir_filename + ".opt.bc"
    do_call(["opt", "-O3", aie_ctrl_llvm_ir, "-o", aie_ctrl_llvm_opt_bc])

    aie_ctrl_llvm_opt_ir = opts.tmpdir + "/" + air_mlir_filename + ".opt.ll"
    do_call(["llvm-dis", aie_ctrl_llvm_opt_bc, "-o", aie_ctrl_llvm_opt_ir])

    aie_ctrl_obj = opts.tmpdir + "/" + air_mlir_filename + ".o"
    llc_target = None
    if "x86_64" in opts.host_target:
        llc_target = "x86-64"
    elif "aarch64" in opts.host_target:
        llc_target = "aarch64"
    elif opts.host_target:
        print("Unhandled llc host target: '" + opts.host_target + "'")
    do_call(
        ["llc", "-O3", "--filetype=obj", "--relocation-model=pic"]
        + (["-march=" + llc_target] if llc_target else [])
        + [aie_ctrl_llvm_opt_ir, "-o", aie_ctrl_obj]
    )

    # make aie elf files and host .o files for each herd in the program

    t = do_run(["air-translate", "--airrt-generate-json", aie_ctrl_airrt])
    module_meta = eval(t.stdout)
    segments = [module_meta[segment]["sym_name"] for segment in module_meta]
    obj_files = [aie_ctrl_obj]
    for segment in segments:
        if opts.verbose:
            print("Compiling segment:", segment)

        # build the elf files for the segment

        # herd_file = opts.tmpdir+'/aie.'+herd+'.mlir'
        segment_file = opts.tmpdir + "/aie." + segment + ".mlir"
        aiecc_file = opts.tmpdir + "/aiecc." + segment + ".mlir"
        aiecc_dir = opts.tmpdir + "/" + segment

        do_call(
            [
                "air-opt",
                segment_file,
                "-air-lower-linalg-tensors",
                "-lower-affine",
                "-canonicalize",
                "-cse",
                "-o",
                aiecc_file,
            ]
        )

        # set host target for aiecc
        if "x86_64" in platform.uname()[5]:
            aiecc_target = "x86_64-amd-linux-gnu"
        else:
            aiecc_target = "aarch64-linux-gnu"
        aiecc_target = opts.host_target if opts.host_target else aiecc_target

        # run aiecc to make the elf and configuration files
        sysroot = opts.sysroot if opts.sysroot else "/"
        do_call(
            ["aiecc.py"]
            + (["-v"] if opts.verbose else [])
            + ["--sysroot", sysroot]
            + ["--host-target", aiecc_target]
            + ["--tmpdir", aiecc_dir]
            + ["--no-aiesim"]
            + ["--xbridge" if opts.xbridge else "--no-xbridge"]
            + ["--xchesscc" if opts.xchesscc else "--no-xchesscc"]
            + [aiecc_file]
        )

        inc_file = opts.tmpdir + "/" + air_mlir_filename + "." + segment + ".inc"
        cpp_file = opts.tmpdir + "/" + air_mlir_filename + "." + segment + ".cpp"
        obj_file = opts.tmpdir + "/" + air_mlir_filename + "." + segment + ".o"

        # compile the libxaie configuration functions generated by aie-translate

        do_call(["cp", aiecc_dir + "/aie_inc.cpp", inc_file])

        with open(cpp_file, "w") as f:
            f.write(emit_wrapper(segment, inc_file))

        cmd = [opts.cc, "-std=c++11", "-g", "-I."]

        # set flags for cross-compilation
        cmd += ["--sysroot=%s" % opts.sysroot] if opts.sysroot else []
        if opts.sysroot and "aarch64-linux-gnu" in opts.host_target:
            cmd += ["--gcc-toolchain=%s/usr" % opts.sysroot]
        cmd += ["--target=%s" % opts.host_target] if opts.host_target else []

        # air runtime include path
        thispath = os.path.dirname(os.path.realpath(__file__))
        cmd += [f"-I{thispath}/../../../../runtime_lib/airhost/include"]

        # aie runtime include path
        if "x86_64" in aiecc_target:
            cmd += [f"-I{aiecc_path}/runtime_lib/x86_64/test_lib/include"]
        if "aarch64" in aiecc_target:
            cmd += [f"-I{aiecc_path}/runtime_lib/aarch64/test_lib/include"]

        # libxaie include path
        cmd += [f"-I{libxaie_path}/include"]
        cmd += [f"-I{rocm_path}/../../../include"]
        cmd += ["-DLIBXAIENGINEV2"]
        cmd += ["-DAIE_LIBXAIE_ENABLE", "-fPIC", "-c"]
        cmd += ["-o", obj_file, cpp_file]
        do_call(cmd)

        obj_files.append(obj_file)

    # combine the host side .o files generated above into a single library

    lib_file = air_mlir_filename + (".so" if opts.shared else ".a")
    lib_file = opts.tmpdir + "/" + lib_file
    if opts.shared:
        cmd = ["clang", "-shared"]
        cmd += ["--sysroot", opts.sysroot] if opts.sysroot else []
        cmd += ["-target", opts.host_target] if opts.host_target else []
        cmd += ["-fuse-ld=lld", "-o", lib_file] + obj_files
    else:
        cmd = ["llvm-ar", "rc", lib_file] + obj_files
    do_call(cmd)

    if opts.output_file:
        do_call(["cp", lib_file, opts.output_file])


def run(mlir_module, args=None):
    global opts
    global aiecc_path
    if args is not None:
        opts = cl_arguments.parse_args(args)

    if opts.tmpdir:
        tmpdirname = opts.tmpdir
        try:
            os.mkdir(tmpdirname)
        except FileExistsError:
            pass
        if opts.verbose:
            print("created temporary directory", tmpdirname)

    if not opts.num_cols:
        opts.num_cols = 4 if "npu" in opts.device else 10

    if not opts.col_offset:
        opts.col_offset = 0 if "npu" in opts.device else 7

    if not opts.num_rows:
        opts.num_rows = 6

    if not opts.row_offset:
        opts.row_offset = 2

    if opts.verbose:
        print("compiling %s for %s\n" % (opts.air_mlir_file, opts.device))

    aiecc_path = shutil.which("aiecc.py")
    if aiecc_path == None:
        print("Error: could not find aiecc.py")
        sys.exit(1)

    aiecc_path = os.path.dirname(os.path.realpath(aiecc_path)) + "/.."
    if opts.verbose:
        print("Using aiecc.py from: ", aiecc_path)

    with mlir_module.context as ctx:
        _, air_mlir_filename = os.path.split(opts.air_mlir_file)
        air_place_pass = (
            "air-place-herds{"
            + f"num-rows={opts.num_rows} "
            + f"num-cols={opts.num_cols} "
            + f"row-anchor={opts.row_offset} "
            + f"col-anchor={opts.col_offset}"
            + "}"
        )

        air_placed = opts.tmpdir + "/placed." + air_mlir_filename
        pass_pipeline = ",".join(
            [
                "air-insert-launch-and-segment-around-herd",
                "func.func(air-lower-herd-parallel)",
            ]
            + (
                EXPERIMENTAL_PASSES
                if "npu" in opts.device and opts.experimental_passes
                else []
            )
            + (["air-dma-to-channel"] if "npu" in opts.device else [])
            + [
                "canonicalize",
                "cse",
                "air-specialize-channel-wrap-and-stride",
                "func.func(air-renumber-dma)",
                "func.func(convert-linalg-to-loops)",
                air_place_pass,
            ]
        )
        air_placed_module = Module.parse(str(mlir_module))
        run_passes(
            "builtin.module(" + pass_pipeline + ")", air_placed_module, opts, air_placed
        )

<<<<<<< HEAD
        air_to_aie_pass = "air-to-aie{emit-while-loop=false"
=======
        air_to_aie_pass = "air-to-aie{"
        air_to_aie_pass = (
            air_to_aie_pass
            + f"emit-while-loop={str(not opts.omit_while_true_loop).lower()}"
        )
>>>>>>> bcbfed5c
        air_to_aie_pass = air_to_aie_pass + f" row-offset={opts.row_offset}"
        air_to_aie_pass = air_to_aie_pass + f" col-offset={opts.col_offset}"
        air_to_aie_pass = air_to_aie_pass + f" device={opts.device}"
        if opts.trace_size > 0:
            air_to_aie_pass = air_to_aie_pass + " insert-trace-packet-flow=true"
        air_to_aie_pass = air_to_aie_pass + "}"
        pass_pipeline = ",".join([air_to_aie_pass])

        air_to_aie_file = opts.tmpdir + "/aie." + air_mlir_filename
        air_to_aie_module = Module.parse(str(air_placed_module))
        run_passes(
            "builtin.module(" + pass_pipeline + ")",
            air_to_aie_module,
            opts,
            air_to_aie_file,
        )

        if "npu" in opts.device:
            airrt_to_npu_pass = "airrt-to-npu{"
            airrt_to_npu_pass = airrt_to_npu_pass + f" trace-size={opts.trace_size}"
            airrt_to_npu_pass = (
                airrt_to_npu_pass + f" trace-offset={opts.trace_offset}" + "}"
            )

            air_to_npu_file = opts.tmpdir + "/npu." + air_mlir_filename
            air_to_npu_module = Module.parse(str(air_to_aie_module))
            air_to_npu_passes = (
                "builtin.module("
                + ",".join(
                    [
                        "air-to-std",
                        "symbol-dce",
                        "func.func(affine-loop-opt{affine-opt-tile-sizes=4,4})",
                        "func.func(air-unroll-outer-affine-loops{depth=2})",
                        "affine-expand-index-ops",
                        "canonicalize",
                        "cse",
                        airrt_to_npu_pass,
                        "canonicalize",
                        "cse",
                    ]
                )
                + ")"
            )
            run_passes(air_to_npu_passes, air_to_npu_module, opts, air_to_npu_file)
            if opts.output_file:
                xclbin_file = opts.output_file
                insts_file = opts.output_file.removesuffix(".xclbin") + ".insts.txt"
            else:
                xclbin_file = "aie.xclbin"
                insts_file = "aie.insts.txt"
            aiecc_options = (["-v"] if opts.verbose else []) + [
                "--no-aiesim",
                "--xchesscc" if opts.xchesscc else "--no-xchesscc",
                "--xbridge" if opts.xbridge else "--no-xbridge",
                "--aie-generate-cdo",
                "--aie-generate-npu",
                "--no-compile-host",
                "--xclbin-name=" + xclbin_file,
                "--npu-insts-name=" + insts_file,
                air_to_npu_file,
            ]
            aiecc.run(air_to_npu_module, aiecc_options)
        else:
            lower_airrt_to_airhost(
                air_to_aie_module, air_placed_module, air_mlir_filename
            )


def main():
    global opts
    opts = cl_arguments.parse_args()
    is_windows = platform.system() == "Windows"

    with Context() as ctx, Location.unknown():
        with open(opts.air_mlir_file, "r") as f:
            module = Module.parse(f.read())
            run(module)<|MERGE_RESOLUTION|>--- conflicted
+++ resolved
@@ -396,15 +396,11 @@
             "builtin.module(" + pass_pipeline + ")", air_placed_module, opts, air_placed
         )
 
-<<<<<<< HEAD
-        air_to_aie_pass = "air-to-aie{emit-while-loop=false"
-=======
         air_to_aie_pass = "air-to-aie{"
         air_to_aie_pass = (
             air_to_aie_pass
             + f"emit-while-loop={str(not opts.omit_while_true_loop).lower()}"
         )
->>>>>>> bcbfed5c
         air_to_aie_pass = air_to_aie_pass + f" row-offset={opts.row_offset}"
         air_to_aie_pass = air_to_aie_pass + f" col-offset={opts.col_offset}"
         air_to_aie_pass = air_to_aie_pass + f" device={opts.device}"
